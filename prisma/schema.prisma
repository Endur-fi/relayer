// standard path for graphql (Node)
generator client {
  provider = "prisma-client-js"
}

// standard path for graphql (Node)
generator typegraphql {
  provider = "typegraphql-prisma"
}

datasource db {
  provider = "postgresql"
  url      = env("DATABASE_URL")
}

model deposits {
  block_number Int
  tx_index     Int @default(0)
  event_index  Int @default(0)

  timestamp Int
  sender    String
  owner     String
  assets    String
  shares    String
  cursor    BigInt? @map("_cursor")

  @@unique([block_number, tx_index, event_index])
  @@index([cursor])
}

model deposits_with_referral {
  block_number Int
  tx_index     Int @default(0)
  event_index  Int @default(0)

  timestamp Int
  referrer  String
  referee   String
  assets    String

  cursor BigInt? @map("_cursor")

  @@unique([block_number, tx_index, event_index])
  @@index([cursor])
}

model transfer {
  block_number Int
  tx_index     Int    @default(0)
  event_index  Int    @default(0)
  timestamp    Int
  txHash       String

  from   String
  to     String
  value  Decimal @db.Decimal(30, 0)
  cursor BigInt? @map("_cursor")

  @@unique([block_number, tx_index, event_index])
  @@index([cursor])
}

model withdraw_queue {
  block_number Int
  tx_index     Int    @default(0)
  event_index  Int    @default(0)
  tx_hash      String

  caller                               String
  amount_strk                          String
  amount_kstrk                         String
  request_id                           BigInt
  is_claimed                           Boolean
  claim_time                           Int
  receiver                             String
  cumulative_requested_amount_snapshot String
  is_rejected                          Boolean @default(false) // allows us to mark some withdraws as rejected (to avoid re-reading spammy txs)

  // tracks if unstake initiation event was sent to bot
  is_notified Boolean @default(false)

  timestamp Int
  cursor    BigInt? @map("_cursor")

  @@unique([block_number, tx_index, event_index])
  @@index([cursor])
}

model received_funds {
  block_number Int
  tx_index     Int     @default(0)
  event_index  Int     @default(0)
  amount       String
  sender       String
  unprocessed  String
  intransit    String
  timestamp    Int
  cursor       BigInt? @map("_cursor")

  @@unique([block_number, tx_index, event_index])
  @@index([cursor])
}

model dispatch_to_stake {
  block_number Int
  tx_index     Int     @default(0)
  event_index  Int     @default(0)
  delegator    String
  amount       String
  cursor       BigInt? @map("_cursor")
  timestamp    String // Not emitted in the actual event

  @@unique([block_number, tx_index, event_index])
  @@index([cursor])
}

model dispatch_to_withdraw_queue {
  block_number Int
  tx_index     Int     @default(0)
  event_index  Int     @default(0)
  amount       String
  cursor       BigInt? @map("_cursor")

  @@unique([block_number, tx_index, event_index])
  @@index([cursor])
}

model unstake_action {
  block_number Int
  tx_index     Int     @default(0)
  event_index  Int     @default(0)
  amount       String
  cursor       BigInt? @map("_cursor")

  @@unique([block_number, tx_index, event_index])
  @@index([cursor])
}

model unstake_intent_started {
  block_number Int
  tx_index     Int     @default(0)
  event_index  Int     @default(0)
  amount       String
  cursor       BigInt? @map("_cursor")

  @@unique([block_number, tx_index, event_index])
  @@index([cursor])
}

model users {
  block_number Int
  tx_index     Int     @default(0)
  event_index  Int     @default(0)
  tx_hash      String
  user_address String  @unique
  email        String?
  timestamp    Int
  cursor       BigInt? @map("_cursor")
}

// xSTRK balances
model user_balances {
  block_number        Int
  user_address        String
  vesuAmount          String
  ekuboAmount         String
  nostraLendingAmount String
  nostraDexAmount     String
  walletAmount        String
  strkfarmAmount      String
  opusAmount          String @default("0")

  total_amount String
  date         String
  timestamp    Int

  @@unique([block_number, user_address])
}

enum UserPointsType {
  Early
  Priority
  Bonus
  Referrer
}

model user_points {
  block_number Int
  user_address String
  points       Decimal
  // cummulative_points Decimal // within a given type
  type         UserPointsType
  remarks      String?

  @@unique(name: "id", fields: [block_number, user_address, type])
}

model points_aggregated {
  user_address String   @unique
  total_points BigInt
  block_number Int
  timestamp    Int
  created_on   DateTime @default(now())
  updated_on   DateTime @updatedAt

  user_allocation user_allocation? @relation(fields: [user_address], references: [user_address])
}

model user_allocation {
  user_address      String             @unique
  allocation        String
  proof             String?
  created_at        DateTime           @default(now())
  updated_at        DateTime           @updatedAt
  points_aggregated points_aggregated?
}

model blocks {
  block_number Int     @unique
  timestamp    Int
  cursor       BigInt? @map("_cursor")
}

model price_info {
  block_number Int     @unique
  dex_price    Decimal @db.Decimal(30, 18)
  true_price   Decimal @db.Decimal(30, 18)
  timestamp    Int

  created_at DateTime @default(now())
  updated_at DateTime @updatedAt

  @@index([block_number])
}

model dex_positions {
  // e.g. nostra
  // ekubo_fee_tick_spacing
  pool_key          String
  user_address      String
  strk_amount       String
  score             Decimal
  is_points_settled Boolean @default(false) // indicates if the points for this position have been settled

  // to store any additional info
  additional_info String @default("{}")

  block_number Int
  timestamp    Int

  @@unique(name: "id", fields: [user_address, pool_key, timestamp])
}

model ekubo_positions {
  pool_fee          String
  pool_tick_spacing String
  extension         String
  position_id       String

  block_number Int
  tx_index     Int    @default(0)
  event_index  Int    @default(0)
  timestamp    Int
  txHash       String

  lower_bound Int
  upper_bound Int
  liquidity_delta String
  amount0_delta String
  amount1_delta String

  created_at DateTime @default(now())
  updated_at DateTime @updatedAt
  cursor     BigInt?  @map("_cursor")

  @@unique([block_number, tx_index, event_index])
  @@index([cursor])
  @@index([timestamp(sort: Desc)])
}

model ekubo_nfts {
  block_number Int
  tx_index     Int    @default(0)
  event_index  Int    @default(0)
  timestamp    Int
  txHash       String

  from_address String
  to_address   String
  nft_id       String
  cursor       BigInt? @map("_cursor")

  @@unique([block_number, tx_index, event_index])
  @@index([cursor])
}

model cumulative_weekly_snapshot_points {
  user_address      String
  total_points      BigInt
  week_start_date   DateTime // Start of the week (Sunday 00:00 UTC)
  week_end_date     DateTime // End of the week (Saturday 23:59 UTC)
  snapshot_taken_at DateTime @default(now())
  created_at        DateTime @default(now())
  updated_at        DateTime @updatedAt

  @@id([user_address, week_start_date])
  @@index([week_start_date])
  @@index([snapshot_taken_at])
}

model ekubo_position_timeseries {
  id String @id @default(uuid())

  // Position info (nft_id and position_id are the same)
  position_id String

  // Pool info
  pool_fee          String?
  pool_tick_spacing String?
  extension         String?

  // Position bounds (null when NFT is minted but position not yet created)
<<<<<<< HEAD
  lower_bound Int?
  upper_bound Int?

=======
  lower_bound  Int?
  upper_bound  Int?
  
  // Final calculated values (accumulated from deltas)
  liquidity    String? // Final liquidity value (cannot be negative)
  amount0      String? // Final amount0 value (can be negative)
  amount1      String? // Final amount1 value (can be negative)
  
>>>>>>> 3a1fb688
  // Owner info
  owner_address String

  // Timing info
  block_number Int
  tx_index     Int    @default(0)
  event_index  Int    @default(0)
  timestamp    Int
  txHash       String

  // Record type
  record_type String // "nft_mint", "nft_transfer", "position_created", "position_updated"

  created_at DateTime @default(now())
  updated_at DateTime @updatedAt

  @@index([position_id])
  @@index([owner_address])
  @@index([timestamp(sort: Desc)])
  @@index([block_number(sort: Desc), tx_index(sort: Desc), event_index(sort: Desc)], name: "block_tx_event_idx")
}<|MERGE_RESOLUTION|>--- conflicted
+++ resolved
@@ -321,11 +321,6 @@
   extension         String?
 
   // Position bounds (null when NFT is minted but position not yet created)
-<<<<<<< HEAD
-  lower_bound Int?
-  upper_bound Int?
-
-=======
   lower_bound  Int?
   upper_bound  Int?
   
@@ -334,7 +329,6 @@
   amount0      String? // Final amount0 value (can be negative)
   amount1      String? // Final amount1 value (can be negative)
   
->>>>>>> 3a1fb688
   // Owner info
   owner_address String
 
