<<<<<<< HEAD
import { Injectable, Logger } from "@nestjs/common";
import { Cron, CronExpression } from "@nestjs/schedule";
import { WithdrawalQueueService } from "./services/withdrawalQueueService.ts";
import { ConfigService } from "./services/configService.ts";
import { PrismaService } from "./services/prismaService.ts";
=======
import { Injectable, Logger } from '@nestjs/common';
import { Cron, CronExpression } from '@nestjs/schedule';
import { WithdrawalQueueService } from "./services/withdrawalQueueService";
import { ConfigService } from "./services/configService";
import { PrismaService } from "./services/prismaService";
import { Web3Number } from "@strkfarm/sdk";
import { Account, Call, RpcProvider } from 'starknet';
import { TryCatchAsync } from "../common/utils";
import { NotifService } from "./services/notifService";
import { LSTService } from './services/lstService';

function getCronSettings(action: 'process-withdraw-queue') {
  const config = new ConfigService();
  switch(action) {
    case 'process-withdraw-queue':
      return config.isSepolia() ? CronExpression.EVERY_5_MINUTES : CronExpression.EVERY_HOUR;
    default:
      throw new Error(`Unknown action: ${action}`);
  }
}
>>>>>>> be2bf49e

@Injectable()
export class CronService {
  private readonly logger = new Logger(CronService.name);
  readonly config: ConfigService;
  readonly withdrawalQueueService: WithdrawalQueueService;
  readonly prismaService: PrismaService;
  readonly notifService: NotifService;
  readonly lstService: LSTService;

  constructor(
    config: ConfigService,
    withdrawalQueueService: WithdrawalQueueService,
    prismaService: PrismaService,
    lstService: LSTService,
    notifService: NotifService,
  ) {
    this.config = config;
    this.withdrawalQueueService = withdrawalQueueService;
    this.prismaService = prismaService;
    this.lstService = lstService;
    this.notifService = notifService;
  }

<<<<<<< HEAD
  @Cron(CronExpression.EVERY_10_SECONDS)
  processWithdrawQueue() {
    this.logger.debug("running processWithdrawQueue task");

    // get pending withdrawals
    const pendingWithdrawals = this.prismaService.getPendingWithdrawals(
      BigInt(10 ** 16),
    );
=======
  // Run the same task on startup
  @TryCatchAsync()
  async onModuleInit() {
    console.log('Running task on application start...');
    await this.processWithdrawQueue();
    await this.sendStats();
  }

  @Cron(getCronSettings('process-withdraw-queue'))
  @TryCatchAsync()
  async processWithdrawQueue() {
    this.logger.log('Running processWithdrawQueue task');

    await this.withdrawToWQ();
    // note update this to 0.01 STRK later
    const min_amount = new Web3Number("0.01", 18);

    // get pending withdrawals
    const [pendingWithdrawals, rejected_ids] = await this.prismaService.getPendingWithdraws(min_amount);
>>>>>>> be2bf49e
    this.logger.debug(`Found ${pendingWithdrawals.length} pending withdrawals`);

    // load account
    const account: Account = this.config.get("account");
    const provider: RpcProvider = this.config.get("provider");
    
    let balanceLeft = await this.withdrawalQueueService.getSTRKBalance();
    this.logger.log(`Balance left: ${balanceLeft.toString()}`);

    // claim withdrawals
    // send 10 at a time
    const MAX_WITHDRAWALS = 10;
    for (let i = 0; i < pendingWithdrawals.length; i += MAX_WITHDRAWALS) {
      const batch = pendingWithdrawals.slice(i, i + MAX_WITHDRAWALS);
      this.logger.log(`Claiming ${batch.length} withdrawals from ${i} to ${i + MAX_WITHDRAWALS-1}`);

      // loop and generate SN Call objects
      const calls: Call[] = [];
      for (const w of batch) {
        const amount_strk = Web3Number.fromWei(w.amount_strk, 18);
        if (amount_strk.lte(balanceLeft)) {
          this.logger.debug(`Claiming withdrawal ID#${w.request_id} with amount ${amount_strk.toString()}`);
          const call = this.withdrawalQueueService.getClaimWithdrawalCall(w.request_id);
          calls.push(call);
          balanceLeft = balanceLeft.minus(amount_strk.toString());
        } else {
          // We skip the rest of the withdrawals if we don't have enough balance now
          this.logger.warn(`Skipping withdrawal >= ID#${w.request_id} due to insufficient balance`);
          break;
        }
      }

      // if no withdrawals to claim, break entire loop
      if (calls.length === 0) {
        this.logger.warn(`No withdrawals to claim`);
        break;
      }

      // send transactions to claim withdrawals
      // note: nonce is set to 'pending' to get the next nonce
      const nonce = await account.getNonce('pending')
      this.logger.debug(`Claiming ${calls.length} withdrawals with nonce ${nonce}`);
      const res = await account.execute(calls, {
        nonce: nonce,
      });
      this.notifService.sendMessage(`Claimed ${res.transaction_hash} withdrawals`);
      await provider.waitForTransaction(res.transaction_hash);
      this.notifService.sendMessage(`Transaction ${res.transaction_hash} confirmed`);

      // if less than MAX_WITHDRAWALS, break entire loop as there are no more withdrawals to claim
      if (calls.length < MAX_WITHDRAWALS) {
        this.logger.warn(`No more withdrawals to claim`);
        break;
      }
    }

    this.logger.log(`Rejected ${rejected_ids.length} withdrawals`);
    this.logger.log(`Completed processWithdrawQueue task`);
  }

  @Cron(CronExpression.EVERY_6_HOURS)
  @TryCatchAsync()
  async sendStats() {
    const [pending_withdrawals, rejected_ids] = await this.prismaService.getPendingWithdraws(new Web3Number("0.0", 18));
    const balanceRes = await this.withdrawalQueueService.getSTRKBalance();
    const balanceLeft = Web3Number.fromWei(balanceRes.toString(), 18);
    const stats = await this.withdrawalQueueService.getWithdrawalQueueState();
    this.notifService.sendMessage(`Pending Withdrawals: ${pending_withdrawals.length}`);
    this.notifService.sendMessage(`Rejected ${rejected_ids.length} withdrawals`);
    this.notifService.sendMessage(`Balance left: ${balanceLeft.toString()}`);
    this.notifService.sendMessage(`Withdrawal Queue State: \n
      Max Request ID: ${stats.max_request_id}\n
      Unprocessed Withdraw Queue Amount: ${stats.unprocessed_withdraw_queue_amount.toString()} STRK\n
      Intransit Amount: ${stats.intransit_amount.toString()} STRK\n
    `);
  }

  async withdrawToWQ() {
    const wqState = await this.withdrawalQueueService.getWithdrawalQueueState();

    const balanceAmount = await this.lstService.getSTRKBalance();
    this.logger.log('LST Balance amount: ', balanceAmount.toString());
    const requiredAmount = wqState.unprocessed_withdraw_queue_amount;
    this.logger.log('WQ Required amount: ', requiredAmount.toString());

    if (balanceAmount.gt(0) && requiredAmount.gt(0)) {
        const transferAmount = balanceAmount.lt(requiredAmount) ? balanceAmount : requiredAmount;
        this.logger.log('transferAmount: ', transferAmount.toString())
        await this.lstService.sendToWithdrawQueue(transferAmount);
    } else {
      if (balanceAmount.lte(0)) {
        this.logger.log('No balance to send to WQ');
      } else if (requiredAmount.lte(0)) {
        this.logger.log('No required amount in WQ');
      }
    }
}

}<|MERGE_RESOLUTION|>--- conflicted
+++ resolved
@@ -1,10 +1,3 @@
-<<<<<<< HEAD
-import { Injectable, Logger } from "@nestjs/common";
-import { Cron, CronExpression } from "@nestjs/schedule";
-import { WithdrawalQueueService } from "./services/withdrawalQueueService.ts";
-import { ConfigService } from "./services/configService.ts";
-import { PrismaService } from "./services/prismaService.ts";
-=======
 import { Injectable, Logger } from '@nestjs/common';
 import { Cron, CronExpression } from '@nestjs/schedule';
 import { WithdrawalQueueService } from "./services/withdrawalQueueService";
@@ -25,7 +18,6 @@
       throw new Error(`Unknown action: ${action}`);
   }
 }
->>>>>>> be2bf49e
 
 @Injectable()
 export class CronService {
@@ -50,16 +42,6 @@
     this.notifService = notifService;
   }
 
-<<<<<<< HEAD
-  @Cron(CronExpression.EVERY_10_SECONDS)
-  processWithdrawQueue() {
-    this.logger.debug("running processWithdrawQueue task");
-
-    // get pending withdrawals
-    const pendingWithdrawals = this.prismaService.getPendingWithdrawals(
-      BigInt(10 ** 16),
-    );
-=======
   // Run the same task on startup
   @TryCatchAsync()
   async onModuleInit() {
@@ -79,7 +61,6 @@
 
     // get pending withdrawals
     const [pendingWithdrawals, rejected_ids] = await this.prismaService.getPendingWithdraws(min_amount);
->>>>>>> be2bf49e
     this.logger.debug(`Found ${pendingWithdrawals.length} pending withdrawals`);
 
     // load account
