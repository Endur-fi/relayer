--- conflicted
+++ resolved
@@ -1,22 +1,9 @@
-<<<<<<< HEAD
 import assert from 'assert';
 
 import { fetchBuildExecuteTransaction, fetchQuotes, QuoteRequest } from '@avnu/avnu-sdk';
 import { forwardRef, Inject, Injectable, Logger } from '@nestjs/common';
 import { Cron, CronExpression } from '@nestjs/schedule';
 import { Web3Number } from '@strkfarm/sdk';
-=======
-import assert from "assert";
-
-import {
-  fetchBuildExecuteTransaction,
-  fetchQuotes,
-  QuoteRequest,
-} from "@avnu/avnu-sdk";
-import { forwardRef, Inject, Injectable, Logger } from "@nestjs/common";
-import { Cron, CronExpression } from "@nestjs/schedule";
-import { Web3Number } from "@strkfarm/sdk";
->>>>>>> 3a1fb688
 import {
   Account,
   Call,
@@ -25,7 +12,6 @@
   TransactionExecutionStatus,
   Uint256,
   uint256,
-<<<<<<< HEAD
 } from 'starknet';
 
 import { prisma } from '../../prisma/client';
@@ -39,36 +25,13 @@
 import { NotifService } from './services/notifService';
 import { PrismaService } from './services/prismaService';
 import { WithdrawalQueueService } from './services/withdrawalQueueService';
-
-function getCronSettings(action: 'process-withdraw-queue' | 'weekly-points-snapshot') {
+import { WeeklyPointsService } from '../points-system/services/weekly-points.service';
+
+function getCronSettings(action: 'process-withdraw-queue' ) {
   const config = new ConfigService();
   switch (action) {
     case 'process-withdraw-queue':
       return config.isSepolia() ? CronExpression.EVERY_5_MINUTES : CronExpression.EVERY_HOUR;
-    case 'weekly-points-snapshot':
-      return '0 12 * * 1'; // Every Monday at 12:00 UTC (after Sunday ends globally in UTC-12)
-=======
-} from "starknet";
-
-import { getAddresses, getLSTDecimals, Network } from "../common/constants";
-import { BotService } from "../common/services/bot.service";
-import { getNetwork, TryCatchAsync } from "../common/utils";
-import { ConfigService } from "./services/configService";
-import { DelegatorService } from "./services/delegatorService";
-import { LSTService } from "./services/lstService";
-import { NotifService } from "./services/notifService";
-import { PrismaService } from "./services/prismaService";
-import { WithdrawalQueueService } from "./services/withdrawalQueueService";
-import { populateEkuboTimeseries } from "../points-system/standalone-scripts/populate-ekubo-timeseries";
-
-function getCronSettings(action: "process-withdraw-queue") {
-  const config = new ConfigService();
-  switch (action) {
-    case "process-withdraw-queue":
-      return config.isSepolia()
-        ? CronExpression.EVERY_5_MINUTES
-        : CronExpression.EVERY_HOUR;
->>>>>>> 3a1fb688
     default:
       throw new Error(`Unknown action: ${action}`);
   }
@@ -104,6 +67,7 @@
   readonly prismaService: PrismaService;
   readonly notifService: NotifService;
   readonly lstService: LSTService;
+  readonly weeklyPointsService: WeeklyPointsService;
   arbContract: Contract | null = null;
 
   constructor(
@@ -120,11 +84,9 @@
     @Inject(forwardRef(() => NotifService))
     notifService: NotifService,
     @Inject(forwardRef(() => BotService))
-<<<<<<< HEAD
     botService: BotService,
-=======
-    botService: BotService
->>>>>>> 3a1fb688
+    @Inject(forwardRef(() => WeeklyPointsService))
+    weeklyPointsService: WeeklyPointsService
   ) {
     this.config = config;
     this.withdrawalQueueService = withdrawalQueueService;
@@ -133,24 +95,17 @@
     this.lstService = lstService;
     this.notifService = notifService;
     this.botService = botService;
+    this.weeklyPointsService = weeklyPointsService;
   }
 
   // Run the same task on startup
   @TryCatchAsync()
   async onModuleInit() {
-<<<<<<< HEAD
-    console.log('Running task on application start...');
-
-    // set up arb contract
-    if (getNetwork() == Network.mainnet) {
-      const provider = this.config.get('provider');
-=======
     console.log("Running task on application start...");
 
     // set up arb contract
     if (getNetwork() == Network.mainnet) {
       const provider = this.config.get("provider");
->>>>>>> 3a1fb688
       const ARB_ADDR = getAddresses(getNetwork()).ARB_CONTRACT;
       const cls = await provider.getClassAt(ARB_ADDR);
       this.arbContract = new Contract(cls.abi, ARB_ADDR, provider as any);
@@ -178,7 +133,7 @@
 
     await this.withdrawToWQ();
     // note update this to 0.01 STRK later
-    const min_amount = new Web3Number('0.01', 18);
+    const min_amount = new Web3Number("0.01", 18);
 
     // get pending withdrawals
     const [pendingWithdrawals, rejected_ids] =
@@ -186,30 +141,12 @@
     this.logger.debug(`Found ${pendingWithdrawals.length} pending withdrawals`);
 
     // load account
-<<<<<<< HEAD
-    const account: Account = this.config.get('account');
-    const provider: RpcProvider = this.config.get('provider');
-=======
     const account: Account = this.config.get("account");
     const provider: RpcProvider = this.config.get("provider");
->>>>>>> 3a1fb688
 
     let balanceLeft = await this.withdrawalQueueService.getSTRKBalance();
     this.logger.log(`Balance left: ${balanceLeft.toString()}`);
 
-<<<<<<< HEAD
-    const withdrawQueueState = await this.withdrawalQueueService.getWithdrawalQueueState();
-    this.logger.log(
-      'cummulative amount: ',
-      withdrawQueueState.cumulative_requested_amount.toString(),
-    );
-    this.logger.log(
-      'unprocessed amount: ',
-      withdrawQueueState.unprocessed_withdraw_queue_amount.toString(),
-    );
-    const allowedLimit = withdrawQueueState.cumulative_requested_amount.minus(
-      withdrawQueueState.unprocessed_withdraw_queue_amount.toString(),
-=======
     const withdrawQueueState =
       await this.withdrawalQueueService.getWithdrawalQueueState();
     this.logger.log(
@@ -222,27 +159,16 @@
     );
     const allowedLimit = withdrawQueueState.cumulative_requested_amount.minus(
       withdrawQueueState.unprocessed_withdraw_queue_amount.toString()
->>>>>>> 3a1fb688
     );
     this.logger.log(`Allowed limit: ${allowedLimit.toString()}`);
 
     const MAX_WITHDRAWALS_PER_DAY = 2_000_000; // 2M STRK
-<<<<<<< HEAD
     const processedWithdrawalsInLast24Hours = await this.prismaService.getWithdrawalsLastDay();
     let processedWithdrawalsInLast24HoursDecimalAdjusted = Number(
-      processedWithdrawalsInLast24Hours / BigInt(10 ** getLSTDecimals()),
-    );
-    this.logger.log(
-      `Processed withdrawals in last 24 hours: ${processedWithdrawalsInLast24HoursDecimalAdjusted.toString()}`,
-=======
-    const processedWithdrawalsInLast24Hours =
-      await this.prismaService.getWithdrawalsLastDay();
-    let processedWithdrawalsInLast24HoursDecimalAdjusted = Number(
       processedWithdrawalsInLast24Hours / BigInt(10 ** getLSTDecimals())
     );
     this.logger.log(
       `Processed withdrawals in last 24 hours: ${processedWithdrawalsInLast24HoursDecimalAdjusted.toString()}`
->>>>>>> 3a1fb688
     );
 
     // claim withdrawals
@@ -251,30 +177,13 @@
     for (let i = 0; i < pendingWithdrawals.length; i += MAX_WITHDRAWALS) {
       const batch = pendingWithdrawals.slice(i, i + MAX_WITHDRAWALS);
       this.logger.log(
-<<<<<<< HEAD
-        `Claiming ${batch.length} withdrawals from ${i} to ${i + MAX_WITHDRAWALS - 1}`,
-=======
         `Claiming ${batch.length} withdrawals from ${i} to ${i + MAX_WITHDRAWALS - 1}`
->>>>>>> 3a1fb688
       );
 
       // loop and generate SN Call objects
       const calls: Call[] = [];
       for (const w of batch) {
         const amount_strk = Web3Number.fromWei(w.amount_strk, 18);
-<<<<<<< HEAD
-        const requestCum = Web3Number.fromWei(w.cumulative_requested_amount_snapshot, 18);
-        if (amount_strk.lte(balanceLeft) && requestCum.lessThanOrEqualTo(allowedLimit)) {
-          this.logger.debug(
-            `Claiming withdrawal ID#${w.request_id} with amount ${amount_strk.toString()}`,
-          );
-
-          // limit max automated withdrawals per day
-          processedWithdrawalsInLast24HoursDecimalAdjusted += Number(amount_strk.toString());
-          if (processedWithdrawalsInLast24HoursDecimalAdjusted > MAX_WITHDRAWALS_PER_DAY) {
-            this.notifService.sendMessage(
-              `Processed withdrawals in last 24 hours exceeded limit: ${processedWithdrawalsInLast24HoursDecimalAdjusted.toString()}`,
-=======
         const requestCum = Web3Number.fromWei(
           w.cumulative_requested_amount_snapshot,
           18
@@ -297,7 +206,6 @@
           ) {
             this.notifService.sendMessage(
               `Processed withdrawals in last 24 hours exceeded limit: ${processedWithdrawalsInLast24HoursDecimalAdjusted.toString()}`
->>>>>>> 3a1fb688
             );
             break;
           }
@@ -305,20 +213,12 @@
           await this.botService.sendUnstakeCompletionEvent(
             w.receiver.toString(),
             amount_strk.toString(), // amount
-<<<<<<< HEAD
-            'STRK', // token name
-=======
             "STRK", // token name
->>>>>>> 3a1fb688
             {
               requestId: w.request_id.toString(),
               timestamp: w.timestamp,
               withdrawalQueueAddress: getAddresses(getNetwork()).WithdrawQueue,
-<<<<<<< HEAD
-            },
-=======
             }
->>>>>>> 3a1fb688
           );
 
           // create call object
@@ -330,45 +230,29 @@
         } else {
           // We skip the rest of the withdrawals if we don't have enough balance now
           this.logger.warn(
-<<<<<<< HEAD
-            `Skipping withdrawal ID#${w.request_id} due to insufficient balance or not ready`,
-          );
-          this.logger.warn(
-            `request amount: ${amount_strk.toString()}, req time: ${new Date(w.timestamp * 1000).toLocaleString()}`,
-=======
             `Skipping withdrawal ID#${w.request_id} due to insufficient balance or not ready`
           );
           this.logger.warn(
             `request amount: ${amount_strk.toString()}, req time: ${new Date(w.timestamp * 1000).toLocaleString()}`
->>>>>>> 3a1fb688
           );
         }
       }
 
       // if no withdrawals to claim, break entire loop
-<<<<<<< HEAD
-      if (calls.length === 0 || i + MAX_WITHDRAWALS >= pendingWithdrawals.length) {
-=======
       if (
         calls.length === 0 ||
         i + MAX_WITHDRAWALS >= pendingWithdrawals.length
       ) {
->>>>>>> 3a1fb688
         this.logger.warn(`No withdrawals to claim`);
         break;
       }
 
       // send transactions to claim withdrawals
       // note: nonce is set to 'pending' to get the next nonce
-<<<<<<< HEAD
-      const nonce = await account.getNonce('pending');
-      this.logger.debug(`Claiming ${calls.length} withdrawals with nonce ${nonce}`);
-=======
       const nonce = await account.getNonce("pending");
       this.logger.debug(
         `Claiming ${calls.length} withdrawals with nonce ${nonce}`
       );
->>>>>>> 3a1fb688
       const res = await account.execute(calls, {
         nonce: nonce,
       });
@@ -381,14 +265,10 @@
       );
 
       // if less than MAX_WITHDRAWALS, break entire loop as there are no more withdrawals to claim
-<<<<<<< HEAD
-      if (calls.length < MAX_WITHDRAWALS && i + MAX_WITHDRAWALS >= pendingWithdrawals.length) {
-=======
       if (
         calls.length < MAX_WITHDRAWALS &&
         i + MAX_WITHDRAWALS >= pendingWithdrawals.length
       ) {
->>>>>>> 3a1fb688
         this.logger.warn(`No more withdrawals to claim`);
         break;
       }
@@ -405,16 +285,6 @@
   @TryCatchAsync()
   async emitUnstakeInitiationEvent() {
     const [pending_withdrawals] = await this.prismaService.getPendingWithdraws(
-<<<<<<< HEAD
-      new Web3Number('0.0', 18),
-    );
-    const twoMinutesAgo = Date.now() - 2 * 60 * 1000;
-    const recentWithdrawals = pending_withdrawals.filter(
-      (w) => w.timestamp * 1000 > twoMinutesAgo && !w.is_notified,
-    );
-
-    this.logger.log(`Found ${recentWithdrawals.length} recent unnotified withdrawals`);
-=======
       new Web3Number("0.0", 18)
     );
     const twoMinutesAgo = Date.now() - 2 * 60 * 1000;
@@ -425,28 +295,19 @@
     this.logger.log(
       `Found ${recentWithdrawals.length} recent unnotified withdrawals`
     );
->>>>>>> 3a1fb688
 
     for (const w of recentWithdrawals) {
       try {
         await this.botService.sendUnstakeInitiationEvent(
           w.receiver.toString(),
           Web3Number.fromWei(w.amount_strk, 18).toString(), // amount
-<<<<<<< HEAD
-          'STRK', // token name
-=======
           "STRK", // token name
->>>>>>> 3a1fb688
           {
             // metadata
             requestId: w.request_id.toString(),
             timestamp: w.timestamp,
             withdrawalQueueAddress: getAddresses(getNetwork()).WithdrawQueue,
-<<<<<<< HEAD
-          },
-=======
           }
->>>>>>> 3a1fb688
         );
 
         // Mark as notified after successful notification
@@ -455,11 +316,7 @@
       } catch (error) {
         this.logger.error(
           `Failed to send unstake initiation event for request ${w.request_id}:`,
-<<<<<<< HEAD
-          error,
-=======
           error
->>>>>>> 3a1fb688
         );
         // Don't mark as notified if sending failed, so we can retry
       }
@@ -469,17 +326,6 @@
   @Cron(CronExpression.EVERY_6_HOURS)
   @TryCatchAsync()
   async sendStats() {
-<<<<<<< HEAD
-    const [pending_withdrawals, rejected_ids] = await this.prismaService.getPendingWithdraws(
-      new Web3Number('0.0', 18),
-    );
-    const balanceLeft = await this.withdrawalQueueService.getSTRKBalance();
-    const stats = await this.withdrawalQueueService.getWithdrawalQueueState();
-    this.notifService.sendMessage(
-      `Pending Withdrawals: ${pending_withdrawals.length}, min ID: ${pending_withdrawals[0]?.request_id || 'N/A'}`,
-    );
-    this.notifService.sendMessage(`Rejected ${rejected_ids.length} withdrawals`);
-=======
     const [pending_withdrawals, rejected_ids] =
       await this.prismaService.getPendingWithdraws(new Web3Number("0.0", 18));
     const balanceLeft = await this.withdrawalQueueService.getSTRKBalance();
@@ -490,7 +336,6 @@
     this.notifService.sendMessage(
       `Rejected ${rejected_ids.length} withdrawals`
     );
->>>>>>> 3a1fb688
     this.notifService.sendMessage(`Balance left: ${balanceLeft.toString()}`);
     this.notifService.sendMessage(`Withdrawal Queue State: \n
       Max Request ID: ${stats.max_request_id}\n
@@ -501,24 +346,6 @@
 
   async withdrawToWQ() {
     try {
-<<<<<<< HEAD
-      const wqState = await this.withdrawalQueueService.getWithdrawalQueueState();
-
-      const balanceAmount = await this.lstService.getSTRKBalance();
-      this.logger.log('LST Balance amount: ', balanceAmount.toString());
-      const requiredAmount = wqState.unprocessed_withdraw_queue_amount;
-      this.logger.log('WQ Required amount: ', requiredAmount.toString());
-
-      if (balanceAmount.gt(0) && requiredAmount.gt(0)) {
-        const transferAmount = balanceAmount.lt(requiredAmount) ? balanceAmount : requiredAmount;
-        this.logger.log('transferAmount: ', transferAmount.toString());
-        await this.lstService.sendToWithdrawQueue(transferAmount);
-      } else {
-        if (balanceAmount.lte(0)) {
-          this.logger.log('No balance to send to WQ');
-        } else if (requiredAmount.lte(0)) {
-          this.logger.log('No required amount in WQ');
-=======
       const wqState =
         await this.withdrawalQueueService.getWithdrawalQueueState();
 
@@ -538,27 +365,10 @@
           this.logger.log("No balance to send to WQ");
         } else if (requiredAmount.lte(0)) {
           this.logger.log("No required amount in WQ");
->>>>>>> 3a1fb688
         }
       }
     } catch (error) {
       if (
-<<<<<<< HEAD
-        typeof error === 'object' &&
-        error !== null &&
-        'message' in error &&
-        typeof (error as any).message === 'string' &&
-        (error as any).message.includes('Caller is missing role')
-      ) {
-        this.logger.warn(
-          'Account does not have permission to send funds to withdraw queue. Skipping this operation.',
-        );
-        this.notifService.sendMessage(
-          'Account missing role permissions for withdraw queue transfer',
-        );
-      } else {
-        this.logger.error('Error in withdrawToWQ:', error);
-=======
         typeof error === "object" &&
         error !== null &&
         "message" in error &&
@@ -573,13 +383,12 @@
         );
       } else {
         this.logger.error("Error in withdrawToWQ:", error);
->>>>>>> 3a1fb688
         throw error; // Re-throw other errors
       }
     }
   }
 
-  @Cron('0 30 */6 * * *')
+  @Cron("0 30 */6 * * *")
   @TryCatchAsync()
   async stakeFunds() {
     const amount = await this.lstService.bulkStake();
@@ -595,14 +404,8 @@
     // todo modify arb contract to take flash loan from vesu and
     // execute swap using avnu swap (so that more routes can be used)
     const strkBalanceLST = await this.lstService.getSTRKBalance();
-<<<<<<< HEAD
-    const account: Account = this.config.get('account');
-    const queueStats = await this.withdrawalQueueService.getWithdrawalQueueState();
-=======
-    const account: Account = this.config.get("account");
     const queueStats =
       await this.withdrawalQueueService.getWithdrawalQueueState();
->>>>>>> 3a1fb688
     const pendingAmount = queueStats.unprocessed_withdraw_queue_amount;
     this.logger.log(`Pending amount: ${pendingAmount.toString()} STRK`);
 
@@ -633,12 +436,8 @@
         const potentialProfit = equivalentAmount - amount;
         this.logger.log(`Potential profit: ${potentialProfit}`);
 
-<<<<<<< HEAD
-        const shouldExecuteCond1 = equivalentAmount > amount && potentialProfit > 5; // min profit 5 STRK
-=======
         const shouldExecuteCond1 =
           equivalentAmount > amount && potentialProfit > 5; // min profit 5 STRK
->>>>>>> 3a1fb688
         const shouldExecuteCond2 = potentialProfit / amount > 0.002; // min profit % of 0.2%, avoid order matching large amounts for small arbitrage
         if (shouldExecuteCond1 && shouldExecuteCond2) {
           // min profit 5 STRK
@@ -650,11 +449,7 @@
           return;
         } else if (shouldExecuteCond1) {
           this.logger.log(
-<<<<<<< HEAD
-            `Potential profit % is less than 0.2%: ${(potentialProfit / amount).toFixed(4)}, more info: ${potentialProfit.toFixed(2)} / ${amount.toFixed(2)}}`,
-=======
             `Potential profit % is less than 0.2%: ${(potentialProfit / amount).toFixed(4)}, more info: ${potentialProfit.toFixed(2)} / ${amount.toFixed(2)}}`
->>>>>>> 3a1fb688
           );
         }
         //  else {
@@ -667,11 +462,7 @@
 
   async _fetchQuotes(
     params: QuoteRequest,
-<<<<<<< HEAD
-    retry = 0,
-=======
     retry = 0
->>>>>>> 3a1fb688
   ): Promise<{
     swapInfo: SwapInfo;
     amountOut: Web3Number;
@@ -692,22 +483,14 @@
     }
 
     this.logger.log(
-<<<<<<< HEAD
-      `Expected xSTRK to receive: ${Web3Number.fromWei(quotes[0].buyAmount.toString(), 18).toString()} xSTRK`,
-=======
       `Expected xSTRK to receive: ${Web3Number.fromWei(quotes[0].buyAmount.toString(), 18).toString()} xSTRK`
->>>>>>> 3a1fb688
     );
 
     const calldata = await fetchBuildExecuteTransaction(quotes[0].quoteId);
     const call: Call = calldata.calls[1];
     const callData: string[] = call.calldata as string[];
     const routesLen = Number(callData[11]);
-<<<<<<< HEAD
-    assert(routesLen > 0, 'No routes found');
-=======
     assert(routesLen > 0, "No routes found");
->>>>>>> 3a1fb688
     const routes: Route[] = [];
 
     let startIndex = 12;
@@ -729,19 +512,12 @@
 
     const swapInfo: SwapInfo = {
       token_from_address: getAddresses(getNetwork()).Strk,
-<<<<<<< HEAD
-      token_from_amount: uint256.bnToUint256((params.sellAmount ?? 0).toString()),
-      token_to_address: getAddresses(getNetwork()).LST,
-      token_to_amount: uint256.bnToUint256('0'),
-      token_to_min_amount: uint256.bnToUint256('1'), // bypass slippage check
-=======
       token_from_amount: uint256.bnToUint256(
         (params.sellAmount ?? 0).toString()
       ),
       token_to_address: getAddresses(getNetwork()).LST,
       token_to_amount: uint256.bnToUint256("0"),
       token_to_min_amount: uint256.bnToUint256("1"), // bypass slippage check
->>>>>>> 3a1fb688
       beneficiary: getAddresses(getNetwork()).ARB_CONTRACT,
       integrator_fee_amount_bps: 0,
       integrator_fee_recipient: getAddresses(getNetwork()).ARB_CONTRACT,
@@ -759,32 +535,16 @@
     }
     const call = this.arbContract.populate("buy_xstrk", {
       swap_params: swapInfo,
-<<<<<<< HEAD
-      receiver: '0x06bF0f343605525d3AeA70b55160e42505b0Ac567B04FD9FC3d2d42fdCd2eE45', // treasury arb (VT holds)
-    });
-    const account = this.config.get('account');
-    const provider = this.config.get('provider');
-=======
       receiver:
         "0x06bF0f343605525d3AeA70b55160e42505b0Ac567B04FD9FC3d2d42fdCd2eE45", // treasury arb (VT holds)
     });
     const account = this.config.get("account");
     const provider = this.config.get("provider");
->>>>>>> 3a1fb688
     const tx = await account.execute([call]);
     this.logger.log("Performing arb: tx", tx.transaction_hash);
     await provider.waitForTransaction(tx.transaction_hash, {
       successStates: [TransactionExecutionStatus.SUCCEEDED],
     });
-<<<<<<< HEAD
-    this.logger.log('Arb tx confirmed');
-    const amount = Web3Number.fromWei(
-      uint256.uint256ToBN(swapInfo.token_from_amount).toString(),
-      18,
-    );
-    this.notifService.sendMessage(
-      `Arb tx confirmed: ${tx.transaction_hash} with amount ${amount.toString()} STRK`,
-=======
     this.logger.log("Arb tx confirmed");
     const amount = Web3Number.fromWei(
       uint256.uint256ToBN(swapInfo.token_from_amount).toString(),
@@ -792,7 +552,6 @@
     );
     this.notifService.sendMessage(
       `Arb tx confirmed: ${tx.transaction_hash} with amount ${amount.toString()} STRK`
->>>>>>> 3a1fb688
     );
   }
 
@@ -825,20 +584,6 @@
       const calls = delegators
         .map((del) => {
           if (del.unPoolTime && del.unPoolTime <= now) {
-<<<<<<< HEAD
-            this.logger.log(`Unstake time reached for ${del.delegator.address}`);
-            this.notifService.sendMessage(`Unstake time reached for ${del.delegator.address}`);
-            const call = del.delegator.populate('unstake_action', []);
-            totalUnstakeAmount += Number(del.unPoolAmount.toString());
-            return call;
-          } else {
-            this.logger.log(`Unstake time not reached for ${del.delegator.address}`);
-            this.logger.log(`Unstake time: ${del.unPoolTime}, Current time: ${now}`);
-          }
-          return null;
-        })
-        .filter((call): call is Call => call !== null);
-=======
             this.logger.log(
               `Unstake time reached for ${del.delegator.address}`
             );
@@ -858,8 +603,7 @@
           }
           return null;
         })
-        .filter((call) => call !== null);
->>>>>>> 3a1fb688
+        .filter((call): call is Call => call !== null);
 
       if (calls.length == 0) {
         this.logger.log(`No unstake actions to perform`);
@@ -868,145 +612,72 @@
       }
 
       this.notifService.sendMessage(
-<<<<<<< HEAD
-        `Unstake actions: ${calls.length}, TotalAmount: ${totalUnstakeAmount.toFixed(0)} STRK`,
-      );
-      const account = this.config.get('account');
-      const provider = this.config.get('provider');
-=======
         `Unstake actions: ${calls.length}, TotalAmount: ${totalUnstakeAmount.toFixed(0)} STRK`
       );
       const account = this.config.get("account");
       const provider = this.config.get("provider");
->>>>>>> 3a1fb688
       const tx = await account.execute(calls);
       this.logger.log("Unstake tx: ", tx.transaction_hash);
       await provider.waitForTransaction(tx.transaction_hash, {
         successStates: [TransactionExecutionStatus.SUCCEEDED],
       });
-<<<<<<< HEAD
-      this.logger.log('Unstake tx confirmed');
-      this.notifService.sendMessage(`Unstake tx confirmed: ${tx.transaction_hash}`);
-    } catch (err) {
-      console.error('Error in claimUnstakedFunds:', err);
-=======
       this.logger.log("Unstake tx confirmed");
       this.notifService.sendMessage(
         `Unstake tx confirmed: ${tx.transaction_hash}`
       );
     } catch (err) {
       console.error("Error in claimUnstakedFunds:", err);
->>>>>>> 3a1fb688
       throw err;
     }
   }
 
-<<<<<<< HEAD
-  @Cron(getCronSettings('weekly-points-snapshot'))
-  @TryCatchAsync()
-  async weeklyPointsSnapshot() {
-    this.logger.log(
-      'Running weekly points snapshot - Monday 12:00 UTC (after Sunday ends globally)',
-    );
-
-    try {
-      // Calculate PREVIOUS week boundaries (the completed week we're taking snapshot of)
-      const now = new Date();
-
-      // Get the start of current week (last Sunday at 00:00)
-      const currentWeekStart = new Date(now);
-      currentWeekStart.setDate(now.getDate() - now.getDay());
-      currentWeekStart.setHours(0, 0, 0, 0);
-
-      // Previous week end is current week start minus 1 millisecond
-      const previousWeekEnd = new Date(currentWeekStart.getTime() - 1);
-
-      // Previous week start is 7 days before current week start
-      const previousWeekStart = new Date(currentWeekStart);
-      previousWeekStart.setDate(currentWeekStart.getDate() - 7);
-
-      this.logger.log(
-        `Taking snapshot for COMPLETED week: ${previousWeekStart.toISOString()} to ${previousWeekEnd.toISOString()}`,
-      );
-
-      // Get all users with points from points_aggregated table
-      const currentPointsSnapshot = await prisma.points_aggregated.findMany({
-        select: {
-          user_address: true,
-          total_points: true,
-        },
-      });
-
-      this.logger.log(`Found ${currentPointsSnapshot.length} users with points for snapshot`);
-
-      if (currentPointsSnapshot.length === 0) {
-        this.logger.warn('No users found with points, skipping snapshot');
-        return;
-      }
-
-      // Check if snapshot already exists for this week
-      const existingSnapshot = await prisma.cumulative_weekly_snapshot_points.findFirst({
-        where: {
-          week_start_date: previousWeekStart,
-        },
-      });
-
-      if (existingSnapshot) {
-        this.logger.warn(
-          `Snapshot already exists for week starting ${previousWeekStart.toISOString()}, skipping`,
-        );
-        return;
-      }
-
-      // Batch insert snapshots for all users
-      const snapshotRecords = currentPointsSnapshot.map((userPoints) => ({
-        user_address: userPoints.user_address,
-        total_points: userPoints.total_points,
-        week_start_date: previousWeekStart,
-        week_end_date: previousWeekEnd,
-        snapshot_taken_at: now,
-      }));
-
-      // Use createMany for better performance
-      const result = await prisma.cumulative_weekly_snapshot_points.createMany({
-        data: snapshotRecords,
-        skipDuplicates: true,
-      });
-
-      this.logger.log(`Weekly points snapshot completed. Created ${result.count} snapshots`);
-
-      // Send notification about the snapshot completion
-      this.notifService.sendMessage(
-        `📊 Weekly Points Snapshot Completed\n` +
-          `Week: ${previousWeekStart.toDateString()} - ${previousWeekEnd.toDateString()}\n` +
-          `✅ Snapshots created: ${result.count}\n` +
-          `📅 Taken at: ${now.toISOString()}`,
-      );
-    } catch (error) {
-      this.logger.error(
-        'Error in weekly points snapshot:',
-        error instanceof Error ? error.message : String(error),
-      );
-
-      // Send error notification
-      this.notifService.sendMessage(
-        `🚨 Weekly Points Snapshot Failed\n` +
-          `Error: ${error instanceof Error ? error.message : String(error)}\n` +
-          `Time: ${new Date().toISOString()}`,
-      );
-    }
-  }
-
-  // @Cron(CronExpression.EVERY_5_MINUTES)
-  // @TryCatchAsync(3, 10000)
-  // async updateEkuboPositionsTimeseries() {
-  //   await populateEkuboTimeseries(true);
+  // @Cron("0 1 * * 0") // Every Sunday at 01:00 UTC (1hr after weekly notifier)
+  // @TryCatchAsync()
+  // async weeklyPointsSnapshot() {
+  //   this.logger.log(
+  //     'Running weekly points snapshot - Monday 12:00 UTC (after Sunday ends globally)',
+  //   );
+
+  //   try {
+  //     const result = await this.weeklyPointsService.weeklyPointsSnapshot();
+  //     if (!result) {
+  //       this.logger.warn('No snapshots created this week');
+  //       return;
+  //     }
+  //     const { previousWeekStart, previousWeekEnd, snapshotCount, snapshotTakenAt } = result;
+  //     // Send notification about the snapshot completion
+  //     this.notifService.sendMessage(
+  //       `📊 Weekly Points Snapshot Completed\n` +
+  //         `Week: ${previousWeekStart.toDateString()} - ${previousWeekEnd.toDateString()}\n` +
+  //         `✅ Snapshots created: ${snapshotCount}\n` +
+  //         `📅 Taken at: ${snapshotTakenAt.toISOString()}`,
+  //     );
+  //   } catch (error) {
+  //     this.logger.error(
+  //       'Error in weekly points snapshot:',
+  //       error instanceof Error ? error.message : String(error),
+  //     );
+
+  //     // Send error notification
+  //     this.notifService.sendMessage(
+  //       `🚨 Weekly Points Snapshot Failed\n` +
+  //         `Error: ${error instanceof Error ? error.message : String(error)}\n` +
+  //         `Time: ${new Date().toISOString()}`,
+  //     );
+  //   }
   // }
-=======
+
   @Cron(CronExpression.EVERY_5_MINUTES)
   @TryCatchAsync(3, 10000)
   async updateEkuboPositionsTimeseries() {
     await populateEkuboTimeseries(true);
   }
->>>>>>> 3a1fb688
+
+  // // Run weekly job at midnight UTC on Sunday and process all users according to their timezones
+  // @Cron("0 0 * * 0")
+  // @TryCatchAsync()
+  // async processWeeklyPoints() {
+  //   this.logger.log("Running scheduled weekly points distribution job...");
+  //   await this.weeklyPointsService.processWeeklyPointsForAllUsers();
+  // }
 }