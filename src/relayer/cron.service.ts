import assert from 'assert';

import { fetchBuildExecuteTransaction, fetchQuotes, QuoteRequest } from '@avnu/avnu-sdk';
import { forwardRef, Inject, Injectable, Logger } from '@nestjs/common';
import { Cron, CronExpression } from '@nestjs/schedule';
import { Web3Number } from '@strkfarm/sdk';
import {
  Account,
  Call,
  Contract,
  RpcProvider,
  TransactionExecutionStatus,
  Uint256,
  uint256,
} from 'starknet';

import { getAddresses, getLSTDecimals, Network } from '../common/constants';
import { BotService } from '../common/services/bot.service';
import { getNetwork, TryCatchAsync } from '../common/utils';
import { prisma } from '../points-system/utils';
import { ConfigService } from './services/configService';
import { DelegatorService } from './services/delegatorService';
<<<<<<< HEAD
import { LSTService } from './services/lstService';
import { NotifService } from './services/notifService';
import { PrismaService } from './services/prismaService';
import { WithdrawalQueueService } from './services/withdrawalQueueService';
=======
import { populateEkuboTimeseries } from '../points-system/standalone-scripts/populate-ekubo-timeseries';
>>>>>>> 79f956ae

function getCronSettings(action: 'process-withdraw-queue') {
  const config = new ConfigService();
  switch (action) {
    case 'process-withdraw-queue':
      return config.isSepolia() ? CronExpression.EVERY_5_MINUTES : CronExpression.EVERY_HOUR;
    default:
      throw new Error(`Unknown action: ${action}`);
  }
}

interface Route {
  token_from: string;
  token_to: string;
  exchange_address: string;
  percent: number;
  additional_swap_params: string[];
}

interface SwapInfo {
  token_from_address: string;
  token_from_amount: Uint256;
  token_to_address: string;
  token_to_amount: Uint256;
  token_to_min_amount: Uint256;
  beneficiary: string;
  integrator_fee_amount_bps: number;
  integrator_fee_recipient: string;
  routes: Route[];
}

@Injectable()
export class CronService {
  private readonly logger = new Logger(CronService.name);
  private readonly botService = new BotService();
  readonly config: ConfigService;
  readonly withdrawalQueueService: WithdrawalQueueService;
  readonly delegatorService: DelegatorService;
  readonly prismaService: PrismaService;
  readonly notifService: NotifService;
  readonly lstService: LSTService;
  arbContract: Contract | null = null;

  constructor(
    @Inject(forwardRef(() => ConfigService))
    config: ConfigService,
    @Inject(forwardRef(() => WithdrawalQueueService))
    withdrawalQueueService: WithdrawalQueueService,
    @Inject(forwardRef(() => DelegatorService))
    delegatorService: DelegatorService,
    @Inject(forwardRef(() => PrismaService))
    prismaService: PrismaService,
    @Inject(forwardRef(() => LSTService))
    lstService: LSTService,
    @Inject(forwardRef(() => NotifService))
    notifService: NotifService,
    @Inject(forwardRef(() => BotService))
    botService: BotService,
  ) {
    this.config = config;
    this.withdrawalQueueService = withdrawalQueueService;
    this.delegatorService = delegatorService;
    this.prismaService = prismaService;
    this.lstService = lstService;
    this.notifService = notifService;
    this.botService = botService;
  }

  // Run the same task on startup
  @TryCatchAsync()
  async onModuleInit() {
    console.log('Running task on application start...');

    // set up arb contract
    if (getNetwork() == Network.mainnet) {
      const provider = this.config.get('provider');
      const ARB_ADDR = getAddresses(getNetwork()).ARB_CONTRACT;
      const cls = await provider.getClassAt(ARB_ADDR);
      this.arbContract = new Contract(cls.abi, ARB_ADDR, provider as any);
    }

    // Run on init
    await this.processWithdrawQueue();
    await this.sendStats();
    // await this.checkAndExecuteArbitrage();

    // Just for testing
    // await this.stakeFunds();
    // await this.updateEkuboPositionsTimeseries();
    // await this.claimRewards();
    // await this.claimUnstakedFunds();
  }

  @Cron(getCronSettings('process-withdraw-queue'))
  @TryCatchAsync()
  async processWithdrawQueue() {
    this.logger.log('Running processWithdrawQueue task');

    // todo do not process withdrawals less than 30min old
    // to avoid making any inflation attack profitable

    await this.withdrawToWQ();
    // note update this to 0.01 STRK later
    const min_amount = new Web3Number('0.01', 18);

    // get pending withdrawals
    const [pendingWithdrawals, rejected_ids] =
      await this.prismaService.getPendingWithdraws(min_amount);
    this.logger.debug(`Found ${pendingWithdrawals.length} pending withdrawals`);

    // load account
    const account: Account = this.config.get('account');
    const provider: RpcProvider = this.config.get('provider');

    let balanceLeft = await this.withdrawalQueueService.getSTRKBalance();
    this.logger.log(`Balance left: ${balanceLeft.toString()}`);

    const withdrawQueueState = await this.withdrawalQueueService.getWithdrawalQueueState();
    this.logger.log(
      'cummulative amount: ',
      withdrawQueueState.cumulative_requested_amount.toString(),
    );
    this.logger.log(
      'unprocessed amount: ',
      withdrawQueueState.unprocessed_withdraw_queue_amount.toString(),
    );
    const allowedLimit = withdrawQueueState.cumulative_requested_amount.minus(
      withdrawQueueState.unprocessed_withdraw_queue_amount.toString(),
    );
    this.logger.log(`Allowed limit: ${allowedLimit.toString()}`);

    const MAX_WITHDRAWALS_PER_DAY = 2_000_000; // 2M STRK
    const processedWithdrawalsInLast24Hours = await this.prismaService.getWithdrawalsLastDay();
    let processedWithdrawalsInLast24HoursDecimalAdjusted = Number(
      processedWithdrawalsInLast24Hours / BigInt(10 ** getLSTDecimals()),
    );
    this.logger.log(
      `Processed withdrawals in last 24 hours: ${processedWithdrawalsInLast24HoursDecimalAdjusted.toString()}`,
    );

    // claim withdrawals
    // send 10 at a time
    const MAX_WITHDRAWALS = 10;
    for (let i = 0; i < pendingWithdrawals.length; i += MAX_WITHDRAWALS) {
      const batch = pendingWithdrawals.slice(i, i + MAX_WITHDRAWALS);
      this.logger.log(
        `Claiming ${batch.length} withdrawals from ${i} to ${i + MAX_WITHDRAWALS - 1}`,
      );

      // loop and generate SN Call objects
      const calls: Call[] = [];
      for (const w of batch) {
        const amount_strk = Web3Number.fromWei(w.amount_strk, 18);
        const requestCum = Web3Number.fromWei(w.cumulative_requested_amount_snapshot, 18);
        if (amount_strk.lte(balanceLeft) && requestCum.lessThanOrEqualTo(allowedLimit)) {
          this.logger.debug(
            `Claiming withdrawal ID#${w.request_id} with amount ${amount_strk.toString()}`,
          );

          // limit max automated withdrawals per day
          processedWithdrawalsInLast24HoursDecimalAdjusted += Number(amount_strk.toString());
          if (processedWithdrawalsInLast24HoursDecimalAdjusted > MAX_WITHDRAWALS_PER_DAY) {
            this.notifService.sendMessage(
              `Processed withdrawals in last 24 hours exceeded limit: ${processedWithdrawalsInLast24HoursDecimalAdjusted.toString()}`,
            );
            break;
          }

          await this.botService.sendUnstakeCompletionEvent(
            w.receiver.toString(),
            amount_strk.toString(), // amount
            'STRK', // token name
            {
              requestId: w.request_id.toString(),
              timestamp: w.timestamp,
              withdrawalQueueAddress: getAddresses(getNetwork()).WithdrawQueue,
            },
          );

          // create call object
          const call = this.withdrawalQueueService.getClaimWithdrawalCall(w.request_id);
          calls.push(call);
          balanceLeft = balanceLeft.minus(amount_strk.toString());
        } else {
          // We skip the rest of the withdrawals if we don't have enough balance now
          this.logger.warn(
            `Skipping withdrawal ID#${w.request_id} due to insufficient balance or not ready`,
          );
          this.logger.warn(
            `request amount: ${amount_strk.toString()}, req time: ${new Date(w.timestamp * 1000).toLocaleString()}`,
          );
        }
      }

      // if no withdrawals to claim, break entire loop
      if (calls.length === 0 || i + MAX_WITHDRAWALS >= pendingWithdrawals.length) {
        this.logger.warn(`No withdrawals to claim`);
        break;
      }

      // send transactions to claim withdrawals
      // note: nonce is set to 'pending' to get the next nonce
      const nonce = await account.getNonce('pending');
      this.logger.debug(`Claiming ${calls.length} withdrawals with nonce ${nonce}`);
      const res = await account.execute(calls, {
        nonce: nonce,
      });
      this.notifService.sendMessage(`Claimed ${res.transaction_hash} withdrawals`);
      await provider.waitForTransaction(res.transaction_hash);
      this.notifService.sendMessage(`Transaction ${res.transaction_hash} confirmed`);

      // if less than MAX_WITHDRAWALS, break entire loop as there are no more withdrawals to claim
      if (calls.length < MAX_WITHDRAWALS && i + MAX_WITHDRAWALS >= pendingWithdrawals.length) {
        this.logger.warn(`No more withdrawals to claim`);
        break;
      }
    }

    this.logger.log(`Rejected ${rejected_ids.length} withdrawals`);
    this.logger.log(`Completed processWithdrawQueue task`);
  }

  /**
   * @description A separate cron job to emit unstake initiation event to bot, which will only consider last 5 minutes pending withdrawals
   */
  @Cron(CronExpression.EVERY_MINUTE)
  @TryCatchAsync()
  async emitUnstakeInitiationEvent() {
    const [pending_withdrawals] = await this.prismaService.getPendingWithdraws(
      new Web3Number('0.0', 18),
    );
    const twoMinutesAgo = Date.now() - 2 * 60 * 1000;
    const recentWithdrawals = pending_withdrawals.filter(
      (w) => w.timestamp * 1000 > twoMinutesAgo && !w.is_notified,
    );

    this.logger.log(`Found ${recentWithdrawals.length} recent unnotified withdrawals`);

    for (const w of recentWithdrawals) {
      try {
        await this.botService.sendUnstakeInitiationEvent(
          w.receiver.toString(),
          Web3Number.fromWei(w.amount_strk, 18).toString(), // amount
          'STRK', // token name
          {
            // metadata
            requestId: w.request_id.toString(),
            timestamp: w.timestamp,
            withdrawalQueueAddress: getAddresses(getNetwork()).WithdrawQueue,
          },
        );

        // Mark as notified after successful notification
        await this.prismaService.markWithdrawalAsNotified(w.request_id);
        this.logger.log(`Marked withdrawal ${w.request_id} as notified`);
      } catch (error) {
        this.logger.error(
          `Failed to send unstake initiation event for request ${w.request_id}:`,
          error,
        );
        // Don't mark as notified if sending failed, so we can retry
      }
    }
  }

  @Cron(CronExpression.EVERY_6_HOURS)
  @TryCatchAsync()
  async sendStats() {
    const [pending_withdrawals, rejected_ids] = await this.prismaService.getPendingWithdraws(
      new Web3Number('0.0', 18),
    );
    const balanceLeft = await this.withdrawalQueueService.getSTRKBalance();
    const stats = await this.withdrawalQueueService.getWithdrawalQueueState();
    this.notifService.sendMessage(
      `Pending Withdrawals: ${pending_withdrawals.length}, min ID: ${pending_withdrawals[0]?.request_id || 'N/A'}`,
    );
    this.notifService.sendMessage(`Rejected ${rejected_ids.length} withdrawals`);
    this.notifService.sendMessage(`Balance left: ${balanceLeft.toString()}`);
    this.notifService.sendMessage(`Withdrawal Queue State: \n
      Max Request ID: ${stats.max_request_id}\n
      Unprocessed Withdraw Queue Amount: ${stats.unprocessed_withdraw_queue_amount.toString()} STRK\n
      Intransit Amount: ${stats.intransit_amount.toString()} STRK\n
    `);
  }

  async withdrawToWQ() {
    try {
      const wqState = await this.withdrawalQueueService.getWithdrawalQueueState();

      const balanceAmount = await this.lstService.getSTRKBalance();
      this.logger.log('LST Balance amount: ', balanceAmount.toString());
      const requiredAmount = wqState.unprocessed_withdraw_queue_amount;
      this.logger.log('WQ Required amount: ', requiredAmount.toString());

      if (balanceAmount.gt(0) && requiredAmount.gt(0)) {
        const transferAmount = balanceAmount.lt(requiredAmount) ? balanceAmount : requiredAmount;
        this.logger.log('transferAmount: ', transferAmount.toString());
        await this.lstService.sendToWithdrawQueue(transferAmount);
      } else {
        if (balanceAmount.lte(0)) {
          this.logger.log('No balance to send to WQ');
        } else if (requiredAmount.lte(0)) {
          this.logger.log('No required amount in WQ');
        }
      }
    } catch (error) {
      if (
        typeof error === 'object' &&
        error !== null &&
        'message' in error &&
        typeof (error as any).message === 'string' &&
        (error as any).message.includes('Caller is missing role')
      ) {
        this.logger.warn(
          'Account does not have permission to send funds to withdraw queue. Skipping this operation.',
        );
        this.notifService.sendMessage(
          'Account missing role permissions for withdraw queue transfer',
        );
      } else {
        this.logger.error('Error in withdrawToWQ:', error);
        throw error; // Re-throw other errors
      }
    }
  }

  @Cron('0 30 */6 * * *')
  @TryCatchAsync()
  async stakeFunds() {
    const amount = await this.lstService.bulkStake();
    if (amount) this.notifService.sendMessage(`Staked ${amount} STRK`);
    else this.notifService.sendMessage(`No STRK to stake`);
  }

  // @Cron(CronExpression.EVERY_5_MINUTES)
  @TryCatchAsync()
  async checkAndExecuteArbitrage() {
    if (getNetwork() != Network.mainnet) return;

    // todo modify arb contract to take flash loan from vesu and
    // execute swap using avnu swap (so that more routes can be used)
    const strkBalanceLST = await this.lstService.getSTRKBalance();
    const account: Account = this.config.get('account');
    const queueStats = await this.withdrawalQueueService.getWithdrawalQueueState();
    const pendingAmount = queueStats.unprocessed_withdraw_queue_amount;
    this.logger.log(`Pending amount: ${pendingAmount.toString()} STRK`);

    const availableAmount = strkBalanceLST.minus(pendingAmount.toString());
    this.logger.log(`Available amount: ${availableAmount.toString()} STRK`);
    const exchangeRate = await this.lstService.exchangeRate();
    this.logger.log(`Exchange rate: ${exchangeRate}`);

    const ADDRESSES = getAddresses(getNetwork());
    const availableAmountNum = Number(availableAmount.toString()) * 0.95; // max use 95% of amount

    for (let i = 0; i < 9; i++) {
      if (availableAmountNum > 1000) {
        const amount = Math.floor((availableAmountNum * (10 - i - 1)) / 10);
        this.logger.log(`Checking arb for ${amount.toString()} STRK`);
        const amount_str = new Web3Number(amount, 18).toWei();
        const params: QuoteRequest = {
          sellTokenAddress: ADDRESSES.Strk,
          buyTokenAddress: ADDRESSES.LST,
          sellAmount: BigInt(amount_str),
          takerAddress: ADDRESSES.ARB_CONTRACT,
          // excludeSources: ['Nostra', 'Haiko(Solvers)'], // cause only Ekubo is configured for now in the arb contract
        };
        const swapInfo = await this._fetchQuotes(params);
        const amountOut = swapInfo.amountOut;
        const equivalentAmount = Number(amountOut.toString()) * exchangeRate;
        this.logger.log(`Equivalent amount (STRK): ${equivalentAmount}`);
        const potentialProfit = equivalentAmount - amount;
        this.logger.log(`Potential profit: ${potentialProfit}`);

        const shouldExecuteCond1 = equivalentAmount > amount && potentialProfit > 5; // min profit 5 STRK
        const shouldExecuteCond2 = potentialProfit / amount > 0.002; // min profit % of 0.2%, avoid order matching large amounts for small arbitrage
        if (shouldExecuteCond1 && shouldExecuteCond2) {
          // min profit 5 STRK
          this.logger.log(`Executing swap for ${amount.toString()} STRK`);
          await this.executeArb(swapInfo.swapInfo);
          this.notifService.sendMessage(`Potential profit: ${potentialProfit.toFixed(2)} STRK`);
          return;
        } else if (shouldExecuteCond1) {
          this.logger.log(
            `Potential profit % is less than 0.2%: ${(potentialProfit / amount).toFixed(4)}, more info: ${potentialProfit.toFixed(2)} / ${amount.toFixed(2)}}`,
          );
        }
        //  else {
        //   this.logger.log(`Potential profit is less than 5 STRK: ${potentialProfit.toFixed(2)} / ${amount.toFixed(2)}}`);
        // }
        await new Promise((resolve) => setTimeout(resolve, 1000));
      }
    }
  }

  async _fetchQuotes(
    params: QuoteRequest,
    retry = 0,
  ): Promise<{
    swapInfo: SwapInfo;
    amountOut: Web3Number;
  }> {
    const MAX_RETRY = 10;
    const quotes = await fetchQuotes(params);

    const condition1 = quotes.length > 0;
    // only ekubo, and it should be one route only
    // const condition2 = condition1 && quotes[0].routes.length == 1 && quotes[0].routes[0].name === 'Ekubo';
    if (!condition1) {
      if (retry < MAX_RETRY) {
        await new Promise((resolve) => setTimeout(resolve, 5000));
        return this._fetchQuotes(params, retry + 1);
      } else {
        throw new Error('No quotes found');
      }
    }

    this.logger.log(
      `Expected xSTRK to receive: ${Web3Number.fromWei(quotes[0].buyAmount.toString(), 18).toString()} xSTRK`,
    );

    const calldata = await fetchBuildExecuteTransaction(quotes[0].quoteId);
    const call: Call = calldata.calls[1];
    const callData: string[] = call.calldata as string[];
    const routesLen = Number(callData[11]);
    assert(routesLen > 0, 'No routes found');
    const routes: Route[] = [];

    let startIndex = 12;
    for (let i = 0; i < routesLen; ++i) {
      const swap_params_len = Number(callData[startIndex + 4]);
      const route: Route = {
        token_from: callData[startIndex],
        token_to: callData[startIndex + 1],
        exchange_address: callData[startIndex + 2],
        percent: Number(callData[startIndex + 3]),
        additional_swap_params:
          swap_params_len > 0
            ? callData.slice(startIndex + 5, startIndex + 5 + swap_params_len)
            : [],
      };
      routes.push(route);
      startIndex += 5 + swap_params_len;
    }

    const swapInfo: SwapInfo = {
      token_from_address: getAddresses(getNetwork()).Strk,
      token_from_amount: uint256.bnToUint256((params.sellAmount ?? 0).toString()),
      token_to_address: getAddresses(getNetwork()).LST,
      token_to_amount: uint256.bnToUint256('0'),
      token_to_min_amount: uint256.bnToUint256('1'), // bypass slippage check
      beneficiary: getAddresses(getNetwork()).ARB_CONTRACT,
      integrator_fee_amount_bps: 0,
      integrator_fee_recipient: getAddresses(getNetwork()).ARB_CONTRACT,
      routes,
    };
    return {
      swapInfo,
      amountOut: Web3Number.fromWei(quotes[0].buyAmount.toString(), 18),
    };
  }

  async executeArb(swapInfo: SwapInfo) {
    if (!this.arbContract) {
      throw new Error('Arb contract is not initialized');
    }
    const call = this.arbContract.populate('buy_xstrk', {
      swap_params: swapInfo,
      receiver: '0x06bF0f343605525d3AeA70b55160e42505b0Ac567B04FD9FC3d2d42fdCd2eE45', // treasury arb (VT holds)
    });
    const account = this.config.get('account');
    const provider = this.config.get('provider');
    const tx = await account.execute([call]);
    this.logger.log('Performing arb: tx', tx.transaction_hash);
    await provider.waitForTransaction(tx.transaction_hash, {
      successStates: [TransactionExecutionStatus.SUCCEEDED],
    });
    this.logger.log('Arb tx confirmed');
    const amount = Web3Number.fromWei(
      uint256.uint256ToBN(swapInfo.token_from_amount).toString(),
      18,
    );
    this.notifService.sendMessage(
      `Arb tx confirmed: ${tx.transaction_hash} with amount ${amount.toString()} STRK`,
    );
  }

  @Cron(CronExpression.EVERY_MINUTE)
  @TryCatchAsync(3, 100000)
  async claimRewards() {
    const unclaimedRewards = await this.lstService.unclaimedRewards();
    this.logger.log(`Total unclaimed rewards: ${unclaimedRewards.toString()} STRK`);
    if (unclaimedRewards.gt(0)) {
      await this.lstService.claimRewards();
      this.notifService.sendMessage(`Claimed rewards: ${unclaimedRewards.toString()} STRK`);
    }
  }

  @Cron(CronExpression.EVERY_DAY_AT_8AM)
  @TryCatchAsync(3, 100000)
  async claimUnstakedFunds() {
    try {
      const delegators = await this.delegatorService.getUnstakeAmounts();
      const now = new Date();
      this.logger.log(`Checking unstaked funds for ${delegators.length} delegators`);

      let totalUnstakeAmount = 0;
      const calls = delegators
        .map((del) => {
          if (del.unPoolTime && del.unPoolTime <= now) {
            this.logger.log(`Unstake time reached for ${del.delegator.address}`);
            this.notifService.sendMessage(`Unstake time reached for ${del.delegator.address}`);
            const call = del.delegator.populate('unstake_action', []);
            totalUnstakeAmount += Number(del.unPoolAmount.toString());
            return call;
          } else {
            this.logger.log(`Unstake time not reached for ${del.delegator.address}`);
            this.logger.log(`Unstake time: ${del.unPoolTime}, Current time: ${now}`);
          }
          return null;
        })
        .filter((call): call is Call => call !== null);

      if (calls.length == 0) {
        this.logger.log(`No unstake actions to perform`);
        this.notifService.sendMessage(`No unstake actions to perform`);
        return;
      }

      this.notifService.sendMessage(
        `Unstake actions: ${calls.length}, TotalAmount: ${totalUnstakeAmount.toFixed(0)} STRK`,
      );
      const account = this.config.get('account');
      const provider = this.config.get('provider');
      const tx = await account.execute(calls);
      this.logger.log('Unstake tx: ', tx.transaction_hash);
      await provider.waitForTransaction(tx.transaction_hash, {
        successStates: [TransactionExecutionStatus.SUCCEEDED],
      });
      this.logger.log('Unstake tx confirmed');
      this.notifService.sendMessage(`Unstake tx confirmed: ${tx.transaction_hash}`);
    } catch (err) {
      console.error('Error in claimUnstakedFunds:', err);
      throw err;
    }
  }

<<<<<<< HEAD
  @Cron('0 12 * * 1') // Every Monday at 12:00 UTC (after Sunday ends in UTC-12, the latest timezone)
  @TryCatchAsync()
  async weeklyPointsSnapshot() {
    this.logger.log(
      'Running weekly points snapshot - Monday 12:00 UTC (after Sunday ends globally)',
    );

    try {
      // Calculate PREVIOUS week boundaries (the completed week we're taking snapshot of)
      const now = new Date();

      // Get the start of current week (last Sunday at 00:00)
      const currentWeekStart = new Date(now);
      currentWeekStart.setDate(now.getDate() - now.getDay());
      currentWeekStart.setHours(0, 0, 0, 0);

      // Previous week end is current week start minus 1 millisecond
      const previousWeekEnd = new Date(currentWeekStart.getTime() - 1);

      // Previous week start is 7 days before current week start
      const previousWeekStart = new Date(currentWeekStart);
      previousWeekStart.setDate(currentWeekStart.getDate() - 7);

      this.logger.log(
        `Taking snapshot for COMPLETED week: ${previousWeekStart.toISOString()} to ${previousWeekEnd.toISOString()}`,
      );

      // Get all users with points from points_aggregated table
      const currentPointsSnapshot = await prisma.points_aggregated.findMany({
        select: {
          user_address: true,
          total_points: true,
        },
      });

      this.logger.log(`Found ${currentPointsSnapshot.length} users with points for snapshot`);

      if (currentPointsSnapshot.length === 0) {
        this.logger.warn('No users found with points, skipping snapshot');
        return;
      }

      // Check if snapshot already exists for this week
      const existingSnapshot = await prisma.cumulative_weekly_snapshot_points.findFirst({
        where: {
          week_start_date: previousWeekStart,
        },
      });

      if (existingSnapshot) {
        this.logger.warn(
          `Snapshot already exists for week starting ${previousWeekStart.toISOString()}, skipping`,
        );
        return;
      }

      // Batch insert snapshots for all users
      const snapshotRecords = currentPointsSnapshot.map((userPoints) => ({
        user_address: userPoints.user_address,
        total_points: userPoints.total_points,
        week_start_date: previousWeekStart,
        week_end_date: previousWeekEnd,
        snapshot_taken_at: now,
      }));

      // Use createMany for better performance
      const result = await prisma.cumulative_weekly_snapshot_points.createMany({
        data: snapshotRecords,
        skipDuplicates: true,
      });

      this.logger.log(`Weekly points snapshot completed. Created ${result.count} snapshots`);

      // Send notification about the snapshot completion
      this.notifService.sendMessage(
        `📊 Weekly Points Snapshot Completed\n` +
          `Week: ${previousWeekStart.toDateString()} - ${previousWeekEnd.toDateString()}\n` +
          `✅ Snapshots created: ${result.count}\n` +
          `📅 Taken at: ${now.toISOString()}`,
      );
    } catch (error) {
      this.logger.error(
        'Error in weekly points snapshot:',
        error instanceof Error ? error.message : String(error),
      );

      // Send error notification
      this.notifService.sendMessage(
        `🚨 Weekly Points Snapshot Failed\n` +
          `Error: ${error instanceof Error ? error.message : String(error)}\n` +
          `Time: ${new Date().toISOString()}`,
      );
    }
=======
  @Cron(CronExpression.EVERY_5_MINUTES)
  @TryCatchAsync(3, 10000)
  async updateEkuboPositionsTimeseries() {
    await populateEkuboTimeseries(true);
>>>>>>> 79f956ae
  }
}<|MERGE_RESOLUTION|>--- conflicted
+++ resolved
@@ -14,20 +14,17 @@
   uint256,
 } from 'starknet';
 
+import { prisma } from '../../prisma/client';
 import { getAddresses, getLSTDecimals, Network } from '../common/constants';
 import { BotService } from '../common/services/bot.service';
 import { getNetwork, TryCatchAsync } from '../common/utils';
-import { prisma } from '../points-system/utils';
+import { populateEkuboTimeseries } from '../points-system/standalone-scripts/populate-ekubo-timeseries';
 import { ConfigService } from './services/configService';
 import { DelegatorService } from './services/delegatorService';
-<<<<<<< HEAD
 import { LSTService } from './services/lstService';
 import { NotifService } from './services/notifService';
 import { PrismaService } from './services/prismaService';
 import { WithdrawalQueueService } from './services/withdrawalQueueService';
-=======
-import { populateEkuboTimeseries } from '../points-system/standalone-scripts/populate-ekubo-timeseries';
->>>>>>> 79f956ae
 
 function getCronSettings(action: 'process-withdraw-queue') {
   const config = new ConfigService();
@@ -575,7 +572,12 @@
     }
   }
 
-<<<<<<< HEAD
+  @Cron(CronExpression.EVERY_5_MINUTES)
+  @TryCatchAsync(3, 10000)
+  async updateEkuboPositionsTimeseries() {
+    await populateEkuboTimeseries(true);
+  }
+
   @Cron('0 12 * * 1') // Every Monday at 12:00 UTC (after Sunday ends in UTC-12, the latest timezone)
   @TryCatchAsync()
   async weeklyPointsSnapshot() {
@@ -669,11 +671,5 @@
           `Time: ${new Date().toISOString()}`,
       );
     }
-=======
-  @Cron(CronExpression.EVERY_5_MINUTES)
-  @TryCatchAsync(3, 10000)
-  async updateEkuboPositionsTimeseries() {
-    await populateEkuboTimeseries(true);
->>>>>>> 79f956ae
   }
 }