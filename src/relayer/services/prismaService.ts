--- conflicted
+++ resolved
@@ -1,13 +1,6 @@
-<<<<<<< HEAD
-import { Injectable, Logger } from '@nestjs/common';
-import { withdraw_queue } from '@prisma/client';
-import { Web3Number } from '@strkfarm/sdk';
-import { deposits, prisma, PrismaClient } from '../../../prisma/client';
-=======
 import { Injectable, Logger } from "@nestjs/common";
 import { withdraw_queue } from "@prisma/client";
 import { Web3Number } from "@strkfarm/sdk";
->>>>>>> 3a1fb688
 
 import { deposits, prisma, PrismaClient } from "../../../prisma/client";
 
@@ -57,18 +50,12 @@
       },
     });
 
-<<<<<<< HEAD
-    const totalWithdrawals = withdrawals.reduce((sum: bigint, e: withdraw_queue) => {
-      return sum + BigInt(e.amount_strk);
-    }, BigInt(0));
-=======
     const totalWithdrawals = withdrawals.reduce(
       (sum: bigint, e: withdraw_queue) => {
         return sum + BigInt(e.amount_strk);
       },
       BigInt(0)
     );
->>>>>>> 3a1fb688
 
     // return BigInt(2);
     return totalWithdrawals;
@@ -84,11 +71,6 @@
       },
     });
 
-<<<<<<< HEAD
-    deposits?.forEach((_e: (typeof deposits)[0], index: number, depositsArray: typeof deposits) => {
-      depositsArray[index].cursor = BigInt(depositsArray[index].cursor?.toString() ?? 0);
-    });
-=======
     deposits?.forEach(
       (
         _e: (typeof deposits)[0],
@@ -100,7 +82,6 @@
         );
       }
     );
->>>>>>> 3a1fb688
     return deposits;
   }
 
@@ -115,11 +96,6 @@
     });
 
     withdraws?.forEach(
-<<<<<<< HEAD
-      (_e: (typeof withdraws)[0], index: number, withdrawsArray: typeof withdraws) => {
-        withdrawsArray[index].cursor = BigInt(withdrawsArray[index].cursor?.toString() ?? 0);
-      },
-=======
       (
         _e: (typeof withdraws)[0],
         index: number,
@@ -129,25 +105,18 @@
           withdrawsArray[index].cursor?.toString() ?? 0
         );
       }
->>>>>>> 3a1fb688
     );
     return withdraws;
   }
 
   async getTotalWithdraws(from: number, to: number) {
     const withdraws = await this.getWithdraws(from, to);
-<<<<<<< HEAD
-    const totalWithdrawals = withdraws?.reduce((sum: bigint, e: (typeof withdraws)[0]) => {
-      return sum + BigInt(e.amount_kstrk);
-    }, BigInt(0));
-=======
     const totalWithdrawals = withdraws?.reduce(
       (sum: bigint, e: (typeof withdraws)[0]) => {
         return sum + BigInt(e.amount_kstrk);
       },
       BigInt(0)
     );
->>>>>>> 3a1fb688
     return totalWithdrawals;
   }
 
@@ -166,7 +135,7 @@
   > {
     const pendingWithdraws = await this.prisma.withdraw_queue.findMany({
       orderBy: {
-        request_id: 'asc',
+        request_id: "asc",
       },
       where: {
         is_claimed: false,
@@ -202,11 +171,7 @@
 
     // filter out withdrawals that are less than minAmount
     // also isolate the rejected ones and mark them as rejected
-<<<<<<< HEAD
-    let rejected_ids: bigint[] = [];
-=======
     const rejected_ids: bigint[] = [];
->>>>>>> 3a1fb688
     const filteredWithdraws = pendingWithdraws.filter((withdraw: any) => {
       const amount = Web3Number.fromWei(withdraw.amount_strk, 18);
       if (amount.lt(minAmount)) {
@@ -235,18 +200,12 @@
 
   async getTotalDeposits(from: number, to: number) {
     const deposits = await this.getDeposits(from, to);
-<<<<<<< HEAD
-    const totalDeposits = deposits?.reduce((sum: bigint, e: (typeof deposits)[0]) => {
-      return sum + BigInt(e.assets);
-    }, BigInt(0));
-=======
     const totalDeposits = deposits?.reduce(
       (sum: bigint, e: (typeof deposits)[0]) => {
         return sum + BigInt(e.assets);
       },
       BigInt(0)
     );
->>>>>>> 3a1fb688
 
     return totalDeposits;
   }
