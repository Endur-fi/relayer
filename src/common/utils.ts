--- conflicted
+++ resolved
@@ -2,11 +2,7 @@
 import { getDefaultStoreConfig, IConfig, Store } from '@strkfarm/sdk';
 import assert from 'assert';
 import * as dotenv from 'dotenv';
-<<<<<<< HEAD
 import { Account, BlockIdentifier, num, RpcProvider } from 'starknet';
-=======
-import { Account, num, RpcProvider } from 'starknet';
->>>>>>> 9e96cee8
 import { ConfigService } from '../relayer/services/configService';
 import { NotifService } from '../relayer/services/notifService';
 import { Network } from './constants';
@@ -98,10 +94,6 @@
             throw new Error(`[${String(propertyKey)}] Max retries reached`);
           }
           logger.warn(`[${String(propertyKey)}] failed. Retrying... ${retry + 1} / ${maxAttempts}`);
-<<<<<<< HEAD
-          logger.error(error);
-=======
->>>>>>> 9e96cee8
           await new Promise((resolve) => setTimeout(resolve, waitTimeMs));
         }
       }
@@ -162,26 +154,4 @@
   }
 
   return BigInt(0);
-<<<<<<< HEAD
-}
-
-export function isContractNotDeployed(
-  blockIdentifier: BlockIdentifier = "pending",
-  deploymentBlock: number,
-  maxBlock?: number,
-) {
-  const lowerCondition =
-    Number.isInteger(blockIdentifier) &&
-    (blockIdentifier as number) < deploymentBlock;
-
-  const upperCondition =
-    maxBlock &&
-    ((blockIdentifier as number) > maxBlock ||
-      blockIdentifier == "latest" ||
-      blockIdentifier == "pending" ||
-      !blockIdentifier);
-
-  return lowerCondition || upperCondition;
-=======
->>>>>>> 9e96cee8
 }