--- conflicted
+++ resolved
@@ -1,6 +1,6 @@
-<<<<<<< HEAD
 import assert from "assert";
 
+import { ApolloClient, DefaultOptions, InMemoryCache } from "@apollo/client";
 import { Logger } from "@nestjs/common";
 import { getDefaultStoreConfig, IConfig, Store } from "@strkfarm/sdk";
 import * as dotenv from "dotenv";
@@ -9,17 +9,6 @@
 import { Network } from "./constants";
 import { ConfigService } from "../relayer/services/configService";
 import { NotifService } from "../relayer/services/notifService";
-=======
-import { Logger } from '@nestjs/common';
-import { getDefaultStoreConfig, IConfig, Store } from '@strkfarm/sdk';
-import assert from 'assert';
-import * as dotenv from 'dotenv';
-import { Account, BlockIdentifier, num, RpcProvider } from 'starknet';
-import { ConfigService } from '../relayer/services/configService';
-import { NotifService } from '../relayer/services/notifService';
-import { Network } from './constants';
-import { ApolloClient, DefaultOptions, InMemoryCache } from '@apollo/client';
->>>>>>> cbf9decf
 dotenv.config();
 
 export const STRK_DECIMALS = 18;
@@ -64,7 +53,7 @@
     PASSWORD: process.env.ACCOUNT_SECURE_PASSWORD || "",
   });
 
-  return store.getAccount(process.env.ACCOUNT_KEY, '0x3');
+  return store.getAccount(process.env.ACCOUNT_KEY, "0x3");
 }
 
 export function getNetwork(): Network {
@@ -204,9 +193,10 @@
 };
 
 export const apolloClient = new ApolloClient({
-  uri: getNetwork() == Network.mainnet
-    ? "https://graphql.mainnet.endur.fi"
-    : "https://graphql.sepolia.endur.fi",
+  uri:
+    getNetwork() == Network.mainnet
+      ? "https://graphql.mainnet.endur.fi"
+      : "https://graphql.sepolia.endur.fi",
   // uri: "http://localhost:4000",
   cache: new InMemoryCache(),
   defaultOptions,
