<<<<<<< HEAD
import { ekubo_positions as PrismaPosition } from "@prisma/client";
import { ContractAddr } from "@strkfarm/sdk";
import {
  Arg,
  Field,
  InputType,
  Int,
  Mutation,
  ObjectType,
  Query,
  Resolver,
} from "type-graphql";

import { prisma } from "../../prisma/client";
=======
import { Arg, Field, InputType, Int, Mutation, ObjectType, Query, Resolver } from 'type-graphql';
import { prisma} from '../../prisma/client';
import { ContractAddr } from '@strkfarm/sdk';
import { ekubo_position_timeseries as PrismaPositionTimeseries } from '@prisma/client';
>>>>>>> cbf9decf

@ObjectType()
class EkuboPosition {
  @Field(() => String)
  id!: string;

  @Field(() => String)
  position_id!: string;

  @Field(() => String, { nullable: true })
  pool_fee?: string;

  @Field(() => String, { nullable: true })
  pool_tick_spacing?: string;

  @Field(() => String, { nullable: true })
  extension?: string;

  @Field(() => Int, { nullable: true })
  lower_bound?: number;

  @Field(() => Int, { nullable: true })
  upper_bound?: number;

  @Field(() => String, { nullable: true })
  liquidity?: string;

  @Field(() => String)
  owner_address!: string;

  @Field(() => Int)
  block_number!: number;

  @Field(() => Int)
  tx_index!: number;

  @Field(() => Int)
  event_index!: number;

  @Field(() => Int)
  timestamp!: number;

  @Field(() => String)
  txHash!: string;

  @Field(() => String)
  record_type!: string;

  @Field(() => Date)
  created_at!: Date;

  @Field(() => Date)
  updated_at!: Date;

  @Field(() => Boolean, { nullable: true })
  currently_owned?: boolean;
}

@Resolver()
export class EkuboResolver {
  constructor() {}

  @Query(() => [EkuboPosition])
  async getEkuboPositionsByUser(
<<<<<<< HEAD
    @Arg("userAddress", () => String) userAddress: string,
    @Arg("showClosed", () => Boolean, { defaultValue: false })
    showClosed = false,
    @Arg("fromDateTime", () => Date, { defaultValue: new Date("2024-11-24") })
    fromDateTime: Date = new Date("2024-11-24"),
    @Arg("toDateTime", () => Date, { defaultValue: new Date() })
    toDateTime: Date = new Date()
=======
    @Arg('userAddress', () => String) userAddress: string,
    @Arg('showClosed', () => Boolean, { defaultValue: false }) showClosed: boolean = false,
    @Arg('toDateTime', () => Date, { defaultValue: new Date() }) toDateTime: Date = new Date(),
>>>>>>> cbf9decf
  ): Promise<EkuboPosition[]> {
    const toTimestamp = Math.floor(toDateTime.getTime() / 1000);
    const _userAddress = ContractAddr.from(userAddress).address;

    console.log(`Fetching Ekubo positions for user: ${_userAddress}, time: ${toTimestamp}, showClosed: ${showClosed}`);
    
    if (showClosed) {
<<<<<<< HEAD
      return this.getAllUserPositionsWithinTimeframe(
        _userAddress,
        fromTimestamp,
        toTimestamp
      );
    } else {
      return this.getCurrentlyOwnedPositions(
        _userAddress,
        fromTimestamp,
        toTimestamp
      );
=======
      return this.getAllUserPositionsWithinTimeframe(_userAddress, toTimestamp);
    } else {
      return this.getCurrentlyOwnedPositions(_userAddress, toTimestamp);
>>>>>>> cbf9decf
    }
  }

  private async getAllUserPositionsWithinTimeframe(
    userAddress: string,
<<<<<<< HEAD
    fromTimestamp: number,
    toTimestamp: number
  ): Promise<EkuboPosition[]> {
    const nftIds = await this.getUserNftIds(userAddress, toTimestamp);

    if (nftIds.length === 0) {
      return [];
    }

    const positions = await this.getPositionsInTimeframe(
      nftIds,
      fromTimestamp,
      toTimestamp
    );

    return this.enrichPositionsWithOwnership(
      positions,
      userAddress,
      toTimestamp
    );
  }

  private async getCurrentlyOwnedPositions(
    userAddress: string,
    fromTimestamp: number,
    toTimestamp: number
  ): Promise<EkuboPosition[]> {
    const ownedNftIds = await this.getCurrentlyOwnedNftIds(
      userAddress,
      toTimestamp
    );
=======
    toTimestamp: number,
  ): Promise<EkuboPosition[]> {
    // Get all positions that were owned by the user at any point before toTimestamp
    const userPositions = await prisma.$queryRaw<EkuboPosition[]>`
      WITH user_position_ownership AS (
        SELECT DISTINCT position_id
        FROM ekubo_position_timeseries
        WHERE owner_address = ${userAddress}
          AND timestamp <= ${toTimestamp}
          AND (record_type = 'nft_mint' OR record_type = 'nft_transfer')
      ),
      position_states AS (
        SELECT
          id, position_id, pool_fee, pool_tick_spacing, extension,
          lower_bound, upper_bound, owner_address, block_number,
          tx_index, event_index, timestamp, "txHash", record_type,
          created_at, updated_at
        FROM ekubo_position_timeseries
        WHERE position_id IN (SELECT position_id FROM user_position_ownership)
          AND record_type = 'position_updated'
          AND timestamp <= ${toTimestamp}
          AND owner_address = ${userAddress}
        ORDER BY position_id, timestamp DESC
      )
      SELECT * FROM position_states
      ORDER BY timestamp DESC
    `;
>>>>>>> cbf9decf

    // Filter unique positions by position_id, lower_bound, and upper_bound
    const uniquePositions = new Map<string, EkuboPosition>();
    userPositions.forEach(position => {
      const key = `${position.position_id}-${position.lower_bound}-${position.upper_bound}`;
      if (!uniquePositions.has(key)) {
        uniquePositions.set(key, position);
      }
    });

<<<<<<< HEAD
    const positions = await this.getPositionsInTimeframe(
      ownedNftIds,
      fromTimestamp,
      toTimestamp
    );

    return positions.map((position) => ({
=======
    console.log(`Found ${uniquePositions.size} unique positions that were owned by user at some point`);

    return Array.from(uniquePositions.values()).map(position => ({
>>>>>>> cbf9decf
      ...position,
    }));
  }

<<<<<<< HEAD
  private async getUserNftIds(
    userAddress: string,
    toTimestamp: number
  ): Promise<string[]> {
    const userNftIds = await prisma.ekubo_nfts.findMany({
      where: {
        to_address: userAddress,
        timestamp: {
          lte: toTimestamp,
        },
      },
      select: {
        nft_id: true,
        timestamp: true,
      },
      orderBy: {
        timestamp: "asc",
      },
    });

    return userNftIds.map((nft) => nft.nft_id);
  }

  private async getCurrentlyOwnedNftIds(
    userAddress: string,
    toTimestamp: number
  ): Promise<string[]> {
    const currentlyOwnedNfts = await prisma.$queryRaw<{ nft_id: string }[]>`
      WITH latest_transfers AS (
        SELECT DISTINCT ON (nft_id) nft_id, to_address, timestamp
        FROM ekubo_nfts
=======
  private async getCurrentlyOwnedPositions(
    userAddress: string,
    toTimestamp: number,
  ): Promise<EkuboPosition[]> {
    // Get positions currently owned by the user at toTimestamp
    const currentlyOwnedPositions = await prisma.$queryRaw<EkuboPosition[]>`
      WITH ever_had_ownership AS (
        SELECT DISTINCT position_id, owner_address, timestamp
        FROM ekubo_position_timeseries
        WHERE timestamp <= ${toTimestamp}
          AND owner_address = ${userAddress}
          AND (record_type = 'nft_mint' OR record_type = 'nft_transfer')
      ),
      latest_ownership AS (
        SELECT DISTINCT ON (position_id) 
          position_id, owner_address, timestamp
        FROM ekubo_position_timeseries
>>>>>>> cbf9decf
        WHERE timestamp <= ${toTimestamp}
          AND position_id IN (SELECT position_id FROM ever_had_ownership)
          AND (record_type = 'nft_mint' OR record_type = 'nft_transfer')
        ORDER BY position_id, timestamp DESC
      ),
      currently_owned_positions AS (
        SELECT position_id
        FROM latest_ownership
        WHERE owner_address = ${userAddress}
      ),
      position_states AS (
        SELECT DISTINCT ON (position_id) 
          id, position_id, pool_fee, pool_tick_spacing, extension,
          lower_bound, upper_bound, owner_address, block_number,
          tx_index, event_index, timestamp, "txHash", record_type,
          created_at, updated_at, liquidity
        FROM ekubo_position_timeseries
        WHERE position_id IN (SELECT position_id FROM currently_owned_positions)
          AND timestamp <= ${toTimestamp}
          AND (lower_bound IS NOT NULL AND upper_bound IS NOT NULL and pool_fee IS NOT NULL)
        ORDER BY position_id, timestamp DESC
      )
      SELECT * FROM position_states
      WHERE liquidity IS NOT NULL AND liquidity != '0'
      ORDER BY timestamp DESC
    `;

<<<<<<< HEAD
    return currentlyOwnedNfts.map((nft) => nft.nft_id);
  }

  // This method retrieves positions within a specified timeframe based on NFT IDs.
  private async getPositionsInTimeframe(
    nftIds: string[],
    fromTimestamp: number,
    toTimestamp: number
  ): Promise<PrismaPosition[]> {
    // Get all positions for the NFT IDs, ordered by timestamp
    const allPositions = await prisma.ekubo_positions.findMany({
      where: {
        position_id: {
          in: nftIds,
        },
      },
      orderBy: [{ position_id: "asc" }, { timestamp: "asc" }],
    });

    const relevantPositions: PrismaPosition[] = [];
    const positionsByNftId = this.groupPositionsByNftId(allPositions);

    for (const [_, positions] of positionsByNftId.entries()) {
      const relevantPosition = this.findRelevantPositionForTimeframe(
        positions,
        fromTimestamp,
        toTimestamp
      );

      if (relevantPosition) {
        relevantPositions.push(relevantPosition);
      }
    }

    // Sort by timestamp descending for consistent ordering
    return relevantPositions.sort((a, b) => b.timestamp - a.timestamp);
  }

  private groupPositionsByNftId(
    positions: PrismaPosition[]
  ): Map<string, PrismaPosition[]> {
    const grouped = new Map<string, PrismaPosition[]>();

    for (const position of positions) {
      if (!grouped.has(position.position_id)) {
        grouped.set(position.position_id, []);
      }
      grouped.get(position.position_id)!.push(position);
    }

    return grouped;
  }

  private findRelevantPositionForTimeframe(
    positions: PrismaPosition[],
    fromTimestamp: number,
    toTimestamp: number
  ): PrismaPosition | null {
    // Find the latest position that was created before or during the timeframe
    let relevantPosition: PrismaPosition | null = null;

    for (let i = 0; i < positions.length; i++) {
      const currentPosition = positions[i];
      const nextPosition = positions[i + 1];

      // Case 1: Position created within timeframe
      if (
        currentPosition.timestamp >= fromTimestamp &&
        currentPosition.timestamp <= toTimestamp
      ) {
        relevantPosition = currentPosition;
        break;
      }

      // Case 2: Position created before timeframe
      if (currentPosition.timestamp < fromTimestamp) {
        // Check if this position is "active" during the timeframe
        if (!nextPosition) {
          // No next position, so this position is still active
          relevantPosition = currentPosition;
        } else if (nextPosition.timestamp > fromTimestamp) {
          // Next position is after timeframe starts, so this position was active during timeframe
          relevantPosition = currentPosition;
        }
        // If next position is also before timeframe, continue to next iteration
      }

      // Case 3: Position created after timeframe - skip
      if (currentPosition.timestamp > toTimestamp) {
        break;
      }
    }

    return relevantPosition;
  }

  private async enrichPositionsWithOwnership(
    positions: PrismaPosition[],
    userAddress: string,
    toTimestamp: number
  ): Promise<EkuboPosition[]> {
    return Promise.all(
      positions.map(async (position): Promise<EkuboPosition> => {
        // const currentlyOwned = await this.checkCurrentOwnership(position.position_id, userAddress, toTimestamp);

        return {
          ...position,
          // currently_owned: currentlyOwned,
        };
      })
    );
  }

  private async checkCurrentOwnership(
    positionId: string,
    userAddress: string,
    toTimestamp: number
  ): Promise<boolean> {
    const latestTransfer = await prisma.ekubo_nfts.findFirst({
      where: {
        nft_id: positionId,
        timestamp: {
          lte: toTimestamp,
        },
      },
      orderBy: {
        timestamp: "desc",
      },
    });

    return latestTransfer?.to_address === userAddress;
  }
=======
    console.log(`Found ${currentlyOwnedPositions.length} currently owned positions for user ${userAddress}`);

    return currentlyOwnedPositions.map(position => ({
      ...position,
      // currently_owned: true,
    }));
  }

  // private async checkCurrentOwnership(positionId: string, userAddress: string, toTimestamp: number): Promise<boolean> {
  //   const latestOwnership = await prisma.ekubo_position_timeseries.findFirst({
  //     where: {
  //       position_id: positionId,
  //       timestamp: {
  //         lte: toTimestamp,
  //       },
  //       record_type: {
  //         in: ['nft_mint', 'nft_transfer'],
  //       },
  //     },
  //     orderBy: {
  //       timestamp: 'desc',
  //     },
  //     select: {
  //       owner_address: true,
  //     },
  //   });

  //   return latestOwnership?.owner_address === userAddress;
  // }
>>>>>>> cbf9decf
}<|MERGE_RESOLUTION|>--- conflicted
+++ resolved
@@ -1,5 +1,4 @@
-<<<<<<< HEAD
-import { ekubo_positions as PrismaPosition } from "@prisma/client";
+import { ekubo_position_timeseries as PrismaPositionTimeseries } from "@prisma/client";
 import { ContractAddr } from "@strkfarm/sdk";
 import {
   Arg,
@@ -13,12 +12,6 @@
 } from "type-graphql";
 
 import { prisma } from "../../prisma/client";
-=======
-import { Arg, Field, InputType, Int, Mutation, ObjectType, Query, Resolver } from 'type-graphql';
-import { prisma} from '../../prisma/client';
-import { ContractAddr } from '@strkfarm/sdk';
-import { ekubo_position_timeseries as PrismaPositionTimeseries } from '@prisma/client';
->>>>>>> cbf9decf
 
 @ObjectType()
 class EkuboPosition {
@@ -79,86 +72,31 @@
 
 @Resolver()
 export class EkuboResolver {
-  constructor() {}
-
   @Query(() => [EkuboPosition])
   async getEkuboPositionsByUser(
-<<<<<<< HEAD
     @Arg("userAddress", () => String) userAddress: string,
     @Arg("showClosed", () => Boolean, { defaultValue: false })
     showClosed = false,
-    @Arg("fromDateTime", () => Date, { defaultValue: new Date("2024-11-24") })
-    fromDateTime: Date = new Date("2024-11-24"),
     @Arg("toDateTime", () => Date, { defaultValue: new Date() })
     toDateTime: Date = new Date()
-=======
-    @Arg('userAddress', () => String) userAddress: string,
-    @Arg('showClosed', () => Boolean, { defaultValue: false }) showClosed: boolean = false,
-    @Arg('toDateTime', () => Date, { defaultValue: new Date() }) toDateTime: Date = new Date(),
->>>>>>> cbf9decf
   ): Promise<EkuboPosition[]> {
     const toTimestamp = Math.floor(toDateTime.getTime() / 1000);
     const _userAddress = ContractAddr.from(userAddress).address;
 
-    console.log(`Fetching Ekubo positions for user: ${_userAddress}, time: ${toTimestamp}, showClosed: ${showClosed}`);
-    
+    console.log(
+      `Fetching Ekubo positions for user: ${_userAddress}, time: ${toTimestamp}, showClosed: ${showClosed}`
+    );
+
     if (showClosed) {
-<<<<<<< HEAD
-      return this.getAllUserPositionsWithinTimeframe(
-        _userAddress,
-        fromTimestamp,
-        toTimestamp
-      );
-    } else {
-      return this.getCurrentlyOwnedPositions(
-        _userAddress,
-        fromTimestamp,
-        toTimestamp
-      );
-=======
       return this.getAllUserPositionsWithinTimeframe(_userAddress, toTimestamp);
     } else {
       return this.getCurrentlyOwnedPositions(_userAddress, toTimestamp);
->>>>>>> cbf9decf
     }
   }
 
   private async getAllUserPositionsWithinTimeframe(
     userAddress: string,
-<<<<<<< HEAD
-    fromTimestamp: number,
     toTimestamp: number
-  ): Promise<EkuboPosition[]> {
-    const nftIds = await this.getUserNftIds(userAddress, toTimestamp);
-
-    if (nftIds.length === 0) {
-      return [];
-    }
-
-    const positions = await this.getPositionsInTimeframe(
-      nftIds,
-      fromTimestamp,
-      toTimestamp
-    );
-
-    return this.enrichPositionsWithOwnership(
-      positions,
-      userAddress,
-      toTimestamp
-    );
-  }
-
-  private async getCurrentlyOwnedPositions(
-    userAddress: string,
-    fromTimestamp: number,
-    toTimestamp: number
-  ): Promise<EkuboPosition[]> {
-    const ownedNftIds = await this.getCurrentlyOwnedNftIds(
-      userAddress,
-      toTimestamp
-    );
-=======
-    toTimestamp: number,
   ): Promise<EkuboPosition[]> {
     // Get all positions that were owned by the user at any point before toTimestamp
     const userPositions = await prisma.$queryRaw<EkuboPosition[]>`
@@ -185,70 +123,28 @@
       SELECT * FROM position_states
       ORDER BY timestamp DESC
     `;
->>>>>>> cbf9decf
 
     // Filter unique positions by position_id, lower_bound, and upper_bound
     const uniquePositions = new Map<string, EkuboPosition>();
-    userPositions.forEach(position => {
+    userPositions.forEach((position) => {
       const key = `${position.position_id}-${position.lower_bound}-${position.upper_bound}`;
       if (!uniquePositions.has(key)) {
         uniquePositions.set(key, position);
       }
     });
 
-<<<<<<< HEAD
-    const positions = await this.getPositionsInTimeframe(
-      ownedNftIds,
-      fromTimestamp,
-      toTimestamp
+    console.log(
+      `Found ${uniquePositions.size} unique positions that were owned by user at some point`
     );
 
-    return positions.map((position) => ({
-=======
-    console.log(`Found ${uniquePositions.size} unique positions that were owned by user at some point`);
-
-    return Array.from(uniquePositions.values()).map(position => ({
->>>>>>> cbf9decf
+    return Array.from(uniquePositions.values()).map((position) => ({
       ...position,
     }));
   }
 
-<<<<<<< HEAD
-  private async getUserNftIds(
+  private async getCurrentlyOwnedPositions(
     userAddress: string,
     toTimestamp: number
-  ): Promise<string[]> {
-    const userNftIds = await prisma.ekubo_nfts.findMany({
-      where: {
-        to_address: userAddress,
-        timestamp: {
-          lte: toTimestamp,
-        },
-      },
-      select: {
-        nft_id: true,
-        timestamp: true,
-      },
-      orderBy: {
-        timestamp: "asc",
-      },
-    });
-
-    return userNftIds.map((nft) => nft.nft_id);
-  }
-
-  private async getCurrentlyOwnedNftIds(
-    userAddress: string,
-    toTimestamp: number
-  ): Promise<string[]> {
-    const currentlyOwnedNfts = await prisma.$queryRaw<{ nft_id: string }[]>`
-      WITH latest_transfers AS (
-        SELECT DISTINCT ON (nft_id) nft_id, to_address, timestamp
-        FROM ekubo_nfts
-=======
-  private async getCurrentlyOwnedPositions(
-    userAddress: string,
-    toTimestamp: number,
   ): Promise<EkuboPosition[]> {
     // Get positions currently owned by the user at toTimestamp
     const currentlyOwnedPositions = await prisma.$queryRaw<EkuboPosition[]>`
@@ -263,7 +159,6 @@
         SELECT DISTINCT ON (position_id) 
           position_id, owner_address, timestamp
         FROM ekubo_position_timeseries
->>>>>>> cbf9decf
         WHERE timestamp <= ${toTimestamp}
           AND position_id IN (SELECT position_id FROM ever_had_ownership)
           AND (record_type = 'nft_mint' OR record_type = 'nft_transfer')
@@ -291,143 +186,11 @@
       ORDER BY timestamp DESC
     `;
 
-<<<<<<< HEAD
-    return currentlyOwnedNfts.map((nft) => nft.nft_id);
-  }
-
-  // This method retrieves positions within a specified timeframe based on NFT IDs.
-  private async getPositionsInTimeframe(
-    nftIds: string[],
-    fromTimestamp: number,
-    toTimestamp: number
-  ): Promise<PrismaPosition[]> {
-    // Get all positions for the NFT IDs, ordered by timestamp
-    const allPositions = await prisma.ekubo_positions.findMany({
-      where: {
-        position_id: {
-          in: nftIds,
-        },
-      },
-      orderBy: [{ position_id: "asc" }, { timestamp: "asc" }],
-    });
-
-    const relevantPositions: PrismaPosition[] = [];
-    const positionsByNftId = this.groupPositionsByNftId(allPositions);
-
-    for (const [_, positions] of positionsByNftId.entries()) {
-      const relevantPosition = this.findRelevantPositionForTimeframe(
-        positions,
-        fromTimestamp,
-        toTimestamp
-      );
-
-      if (relevantPosition) {
-        relevantPositions.push(relevantPosition);
-      }
-    }
-
-    // Sort by timestamp descending for consistent ordering
-    return relevantPositions.sort((a, b) => b.timestamp - a.timestamp);
-  }
-
-  private groupPositionsByNftId(
-    positions: PrismaPosition[]
-  ): Map<string, PrismaPosition[]> {
-    const grouped = new Map<string, PrismaPosition[]>();
-
-    for (const position of positions) {
-      if (!grouped.has(position.position_id)) {
-        grouped.set(position.position_id, []);
-      }
-      grouped.get(position.position_id)!.push(position);
-    }
-
-    return grouped;
-  }
-
-  private findRelevantPositionForTimeframe(
-    positions: PrismaPosition[],
-    fromTimestamp: number,
-    toTimestamp: number
-  ): PrismaPosition | null {
-    // Find the latest position that was created before or during the timeframe
-    let relevantPosition: PrismaPosition | null = null;
-
-    for (let i = 0; i < positions.length; i++) {
-      const currentPosition = positions[i];
-      const nextPosition = positions[i + 1];
-
-      // Case 1: Position created within timeframe
-      if (
-        currentPosition.timestamp >= fromTimestamp &&
-        currentPosition.timestamp <= toTimestamp
-      ) {
-        relevantPosition = currentPosition;
-        break;
-      }
-
-      // Case 2: Position created before timeframe
-      if (currentPosition.timestamp < fromTimestamp) {
-        // Check if this position is "active" during the timeframe
-        if (!nextPosition) {
-          // No next position, so this position is still active
-          relevantPosition = currentPosition;
-        } else if (nextPosition.timestamp > fromTimestamp) {
-          // Next position is after timeframe starts, so this position was active during timeframe
-          relevantPosition = currentPosition;
-        }
-        // If next position is also before timeframe, continue to next iteration
-      }
-
-      // Case 3: Position created after timeframe - skip
-      if (currentPosition.timestamp > toTimestamp) {
-        break;
-      }
-    }
-
-    return relevantPosition;
-  }
-
-  private async enrichPositionsWithOwnership(
-    positions: PrismaPosition[],
-    userAddress: string,
-    toTimestamp: number
-  ): Promise<EkuboPosition[]> {
-    return Promise.all(
-      positions.map(async (position): Promise<EkuboPosition> => {
-        // const currentlyOwned = await this.checkCurrentOwnership(position.position_id, userAddress, toTimestamp);
-
-        return {
-          ...position,
-          // currently_owned: currentlyOwned,
-        };
-      })
+    console.log(
+      `Found ${currentlyOwnedPositions.length} currently owned positions for user ${userAddress}`
     );
-  }
-
-  private async checkCurrentOwnership(
-    positionId: string,
-    userAddress: string,
-    toTimestamp: number
-  ): Promise<boolean> {
-    const latestTransfer = await prisma.ekubo_nfts.findFirst({
-      where: {
-        nft_id: positionId,
-        timestamp: {
-          lte: toTimestamp,
-        },
-      },
-      orderBy: {
-        timestamp: "desc",
-      },
-    });
-
-    return latestTransfer?.to_address === userAddress;
-  }
-=======
-    console.log(`Found ${currentlyOwnedPositions.length} currently owned positions for user ${userAddress}`);
-
-    return currentlyOwnedPositions.map(position => ({
+
+    return currentlyOwnedPositions.map((position) => ({
       ...position,
       // currently_owned: true,
     }));
@@ -454,5 +217,4 @@
 
   //   return latestOwnership?.owner_address === userAddress;
   // }
->>>>>>> cbf9decf
 }