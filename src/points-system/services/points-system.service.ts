--- conflicted
+++ resolved
@@ -12,13 +12,8 @@
   sleep,
 } from '../utils';
 
-<<<<<<< HEAD
 const DB_BATCH_SIZE = 500; // no of records to insert at once
 const GLOBAL_CONCURRENCY_LIMIT = 15; // total concurrent API calls allowed
-=======
-const DB_BATCH_SIZE = 2000; // no of records to insert at once
-const GLOBAL_CONCURRENCY_LIMIT = 40; // total concurrent API calls allowed
->>>>>>> 9e96cee8
 const MAX_RETRIES = 5; // max number of retry attempts
 const RETRY_DELAY = 30000; // 30 seconds delay between retries
 
@@ -47,7 +42,6 @@
         );
       }
       const dbObject = await fetchHoldingsFromApi(userAddr, blockInfo.block_number, date);
-<<<<<<< HEAD
       // const dbObject = await getAllHoldings(userAddr, blockInfo.block_number);
       return {
         ...dbObject,
@@ -56,9 +50,6 @@
         timestamp: Math.floor(date.getTime() / 1000), // convert date to timestamp
         date: date.toISOString().split('T')[0], // format date as YYYY-MM-DD
       };
-=======
-      return dbObject;
->>>>>>> 9e96cee8
     } catch (error) {
       logger.error(
         `Error fetching holdings for user ${userAddr} on date ${date.toISOString()}, blockInfo: ${JSON.stringify(blockInfo)}`,
@@ -197,7 +188,6 @@
     // sort by date
     allTasks.sort((a, b) => a[1].getTime() - b[1].getTime());
 
-<<<<<<< HEAD
     // log tasks in first 10 days as sample
     // const uniqueDates = new Set<string>();
     // allTasks.map((task) => {
@@ -211,29 +201,19 @@
     //   logger.info(`Tasks by Date: ${sortedTasks[i]}, Tasks: ${count}`);
     // }
 
-=======
->>>>>>> 9e96cee8
     logger.info(`Total tasks to process: ${allTasks.length}`);
     return allTasks;
   }
 
   async processTaskBatch(tasks: [string, Date][]): Promise<number> {
-<<<<<<< HEAD
     const now = new Date();
     console.log(`Processing batch of ${tasks.length} tasks: Now: ${now.toISOString()}`);
-=======
-    console.log(`Processing batch of ${tasks.length} tasks: Now: ${new Date().toISOString()}`);
->>>>>>> 9e96cee8
     const minDate = tasks.reduce((min, task) => {
       return task[1] < min ? task[1] : min;
     }, new Date());
     const maxDate = tasks.reduce((max, task) => {
       return task[1] > max ? task[1] : max;
     }, new Date(0));
-<<<<<<< HEAD
-
-=======
->>>>>>> 9e96cee8
     console.log(`Tasks range: ${minDate.toISOString()} to ${maxDate.toISOString()}`);
 
     const results = await Promise.all(
@@ -242,12 +222,8 @@
       ),
     );
 
-<<<<<<< HEAD
     const now2 = new Date();
     console.log(`Fetched ${results.length} records from API: Now: ${now2.toISOString()}, diff: ${now2.getTime() - now.getTime()}ms`);
-=======
-    console.log(`Fetched ${results.length} records from API: Now: ${new Date().toISOString()}`);
->>>>>>> 9e96cee8
 
     // Insert user balances in a transaction
     // Filter out null results (skipped users/dates)
@@ -291,7 +267,6 @@
     }
   }
 
-<<<<<<< HEAD
   async loadBlocks() {
     const fs = require('fs');
     const blocks = fs.readFileSync(`blocks.json`, 'utf-8');
@@ -359,10 +334,6 @@
     }
     
     logger.info('All blocks are present for the date range.');
-=======
-    logger.info(`Inserted ${validResults.length} records in batch and updated points_aggregated: Now: ${new Date().toISOString()}`);
-    return validResults.length;
->>>>>>> 9e96cee8
   }
 
   async fetchAndStoreHoldings() {
