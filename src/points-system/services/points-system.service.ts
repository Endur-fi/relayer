import { Injectable } from '@nestjs/common';
import { Prisma, PrismaClient, user_balances } from '@prisma/my-client';
import { DefaultArgs } from '@prisma/my-client/runtime/library';
import pLimit from 'p-limit';

import { logger, TryCatchAsync } from '../../common/utils';
import {
  calculatePoints,
  fetchHoldingsFromApi,
  findClosestBlockInfo,
  prisma,
  sleep,
} from '../utils';

const DB_BATCH_SIZE = 2000; // no of records to insert at once
const GLOBAL_CONCURRENCY_LIMIT = 40; // total concurrent API calls allowed
const MAX_RETRIES = 5; // max number of retry attempts
const RETRY_DELAY = 30000; // 30 seconds delay between retries

const globalLimit = pLimit(GLOBAL_CONCURRENCY_LIMIT);

const POINTS_MULTIPLIER = 1;

@Injectable()
export class PointsSystemService {
  private prisma = prisma;
  private readonly userRecords: Record<string, Date | null> = {};

  config = {
    startDate: new Date('2024-11-25'),
    endDate: new Date(new Date().setHours(0, 0, 0, 0)),
  };

  @TryCatchAsync(MAX_RETRIES, RETRY_DELAY)
<<<<<<< HEAD
  async fetchHoldingsWithRetry(userAddr: string, date: Date): Promise<user_balances> {
    let blockInfo: { block_number: number } | null = null;
    try {
      blockInfo = await findClosestBlockInfo(date);
      if (!blockInfo || !blockInfo.block_number) {
        throw new Error(
          `No block found for user ${userAddr} on date: ${date.toISOString().split('T')[0]}`,
        );
      }
      const dbObject = await fetchHoldingsFromApi(userAddr, blockInfo.block_number, date);
      return dbObject;
    } catch (error) {
      logger.error(
        `Error fetching holdings for user ${userAddr} on date ${date.toISOString()}, blockInfo: ${JSON.stringify(blockInfo)}`,
      );
      throw error; // rethrow to trigger retry
=======
  async fetchHoldingsWithRetry(userAddr: string, date: Date): Promise<user_balances | null> {
    const blockInfo = await findClosestBlockInfo(date);
    if (!blockInfo || !blockInfo.block_number) {
      // Instead of throwing, log and skip this user/date
      logger.warn(
        `No block found for user ${userAddr} on date: ${date.toISOString().split('T')[0]}, skipping.`,
      );
      return null;
>>>>>>> 874d0a69
    }
  }

  setConfig(config: { startDate: Date; endDate: Date }) {
    this.config = config;
  }

  async updatePointsAggregated(
    userBalance: user_balances,
    prismaTransaction: Omit<
      PrismaClient<Prisma.PrismaClientOptions, never, DefaultArgs>,
      '$connect' | '$disconnect' | '$on' | '$transaction' | '$use' | '$extends'
    >,
  ): Promise<void> {
    if (!userBalance) return;

    const userAddr = userBalance.user_address;
    const blockNumber = userBalance.block_number;
    const timestamp = userBalance.timestamp;

    const newPoints = calculatePoints(userBalance.total_amount, POINTS_MULTIPLIER);

    await prismaTransaction.points_aggregated.upsert({
      where: {
        user_address: userAddr,
      },
      update: {
        total_points: {
          increment: newPoints as bigint,
        },
        block_number: blockNumber,
        timestamp: timestamp,
      },
      create: {
        user_address: userAddr,
        total_points: newPoints as bigint,
        block_number: blockNumber,
        timestamp: timestamp,
      },
    });
  }

  async loadAllUserRecords(allUsers: { user_address: string, timestamp: number }[]) {
    // load all user records into memory
    // selects the latest record for each user
    const latestUserRecordsByDate = await prisma.user_balances.groupBy({
      by: ['user_address'],
      _max: { date: true },
    });

    // update the in-memory cache
    allUsers.forEach((addr) => {
      const userRecord = latestUserRecordsByDate.find((r) => r.user_address === addr.user_address);
      if (userRecord && userRecord._max && userRecord._max.date) {
        this.userRecords[addr.user_address] = new Date(userRecord._max.date);
      } else {
        this.userRecords[addr.user_address] = new Date(addr.timestamp * 1000); // convert timestamp to Date
      }
    });
  }

  async getUserRecord(addr: string): Promise<Date | null> {
    const userRecord = this.userRecords[addr];

    // can be null, but n ot undefined
    // if userRecord is null, it means no record found for the user
    // if userRecord is undefined, it means the user was not accounted in loadAllUserRecords
    // which could mean we are doing something wrong
    if (userRecord || userRecord === null) {
      return userRecord;
    }

    throw new Error(`User record not found for address: ${addr}`);
  }

  async updateUserRecord(addr: string, record: Date): Promise<void> {
    this.userRecords[addr] = record;
  }

  async getAllTasks(): Promise<[string, Date][]> {
    const allUsers = await prisma.users.findMany({
      select: {
        user_address: true,
        timestamp: true, // first registered timestamp
      },
    });

    logger.info(`Found ${allUsers.length} users to process`);

    const allTasks: [string, Date][] = [];

    // load all user records into memory
    // eventual get user records from DB will be faster
    await this.loadAllUserRecords(allUsers);

    for (const user of allUsers) {
      const lastStoredRecord = await this.getUserRecord(user.user_address);

      // choose the start date based on the last stored record
      // if lastStoredRecord is null, it means no record found for the user
      // so we start from the startDate
      let currentDate = new Date(this.config.startDate.getTime());
      if (lastStoredRecord && lastStoredRecord.getTime() >= currentDate.getTime()) {
        currentDate = new Date(lastStoredRecord);
        currentDate.setDate(currentDate.getDate() + 1);
      }

      // create tasks for each date from currentDate to endDate
      // for each user
      while (currentDate <= this.config.endDate) {
        allTasks.push([user.user_address, new Date(currentDate)]);
        currentDate.setDate(currentDate.getDate() + 1);
      }
    }

    // sort by date
    allTasks.sort((a, b) => a[1].getTime() - b[1].getTime());

    logger.info(`Total tasks to process: ${allTasks.length}`);
    return allTasks;
  }

  async processTaskBatch(tasks: [string, Date][]): Promise<number> {
    console.log(`Processing batch of ${tasks.length} tasks: Now: ${new Date().toISOString()}`);
    const minDate = tasks.reduce((min, task) => {
      return task[1] < min ? task[1] : min;
    }, new Date());
    const maxDate = tasks.reduce((max, task) => {
      return task[1] > max ? task[1] : max;
    }, new Date(0));
    console.log(`Tasks range: ${minDate.toISOString()} to ${maxDate.toISOString()}`);

    const results = await Promise.all(
      tasks.map(([userAddr, date]) =>
        globalLimit(() => this.fetchHoldingsWithRetry(userAddr, date)),
      ),
    );

<<<<<<< HEAD
    console.log(`Fetched ${results.length} records from API: Now: ${new Date().toISOString()}`);

    // Insert user balances in a transaction
=======
    // Filter out null results (skipped users/dates)
    const validResults = results.filter(Boolean) as user_balances[];

>>>>>>> 874d0a69
    await prisma.$transaction(async (prismaTransaction) => {
      // Step 1: Create user balances
      await prismaTransaction.user_balances.createMany({
        data: validResults,
      });

      // Step 2: Update points for each user
      for (const userBalance of validResults) {
        await this.updatePointsAggregated(userBalance, prismaTransaction);
      }
    });

<<<<<<< HEAD
    logger.info(`Inserted ${results.length} records in batch and updated points_aggregated: Now: ${new Date().toISOString()}`);
    return results.length;
=======
    logger.info(`Inserted ${validResults.length} records in batch and updated points_aggregated`);
    return validResults.length;
>>>>>>> 874d0a69
  }

  async fetchAndStoreHoldings() {
    const allTasks = await this.getAllTasks();

    if (allTasks.length === 0) {
      logger.info('No tasks to process.');
      return;
    }

    let totalInserted = 0;

    for (let i = 0; i < allTasks.length; i += DB_BATCH_SIZE) {
      const taskBatch = allTasks.slice(i, i + DB_BATCH_SIZE);

      logger.info(
        `Processing batch ${Math.floor(i / DB_BATCH_SIZE) + 1}/${Math.ceil(
          allTasks.length / DB_BATCH_SIZE,
        )}`,
      );

      const inserted = await this.processTaskBatch(taskBatch);
      totalInserted += inserted;

      // add small delay between batches
      if (i + DB_BATCH_SIZE < allTasks.length) {
        await sleep(500);
      }
    }

    logger.info(`Data fetching and storage complete. Total records inserted: ${totalInserted}`);
  }
}<|MERGE_RESOLUTION|>--- conflicted
+++ resolved
@@ -32,7 +32,6 @@
   };
 
   @TryCatchAsync(MAX_RETRIES, RETRY_DELAY)
-<<<<<<< HEAD
   async fetchHoldingsWithRetry(userAddr: string, date: Date): Promise<user_balances> {
     let blockInfo: { block_number: number } | null = null;
     try {
@@ -49,16 +48,6 @@
         `Error fetching holdings for user ${userAddr} on date ${date.toISOString()}, blockInfo: ${JSON.stringify(blockInfo)}`,
       );
       throw error; // rethrow to trigger retry
-=======
-  async fetchHoldingsWithRetry(userAddr: string, date: Date): Promise<user_balances | null> {
-    const blockInfo = await findClosestBlockInfo(date);
-    if (!blockInfo || !blockInfo.block_number) {
-      // Instead of throwing, log and skip this user/date
-      logger.warn(
-        `No block found for user ${userAddr} on date: ${date.toISOString().split('T')[0]}, skipping.`,
-      );
-      return null;
->>>>>>> 874d0a69
     }
   }
 
@@ -197,15 +186,12 @@
       ),
     );
 
-<<<<<<< HEAD
     console.log(`Fetched ${results.length} records from API: Now: ${new Date().toISOString()}`);
 
     // Insert user balances in a transaction
-=======
     // Filter out null results (skipped users/dates)
     const validResults = results.filter(Boolean) as user_balances[];
 
->>>>>>> 874d0a69
     await prisma.$transaction(async (prismaTransaction) => {
       // Step 1: Create user balances
       await prismaTransaction.user_balances.createMany({
@@ -218,13 +204,8 @@
       }
     });
 
-<<<<<<< HEAD
-    logger.info(`Inserted ${results.length} records in batch and updated points_aggregated: Now: ${new Date().toISOString()}`);
-    return results.length;
-=======
-    logger.info(`Inserted ${validResults.length} records in batch and updated points_aggregated`);
+    logger.info(`Inserted ${validResults.length} records in batch and updated points_aggregated: Now: ${new Date().toISOString()}`);
     return validResults.length;
->>>>>>> 874d0a69
   }
 
   async fetchAndStoreHoldings() {
