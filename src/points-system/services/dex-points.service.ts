import { Injectable } from "@nestjs/common";
import {
  dex_positions,
  Prisma,
  PrismaClient,
  UserPointsType,
} from "@prisma/client";
import { Decimal } from "@prisma/client/runtime/library";
import {
  EkuboCLVault,
  EkuboCLVaultStrategies,
  getMainnetConfig,
  Global,
  logger,
  Pricer,
  PricerFromApi,
<<<<<<< HEAD
} from "@strkfarm/sdk";
import axios from "axios";
import { BlockIdentifier, Contract, num, RpcProvider, uint256 } from "starknet";

import EkuboAbi from "../../common/abi/ekubo.abi.json";
import ekuboPositionAbi from "../../common/abi/ekubo.position.abi.json";
import STRKFarmEkuboAbi from "../../common/abi/strkfarm.ekubo.json";
import { getAddresses } from "../../common/constants";
import MyNumber from "../../common/MyNumber";
import {
  getNetwork,
  getProvider,
  standariseAddress,
  TryCatchAsync,
} from "../../common/utils";
import { findClosestBlockInfo, getDate, getDateString, prisma } from "../utils";
=======
} from '@strkfarm/sdk';
import axios from 'axios';
import { BlockIdentifier, Contract, num, RpcProvider, uint256 } from 'starknet';
import EkuboAbi from '../../common/abi/ekubo.abi.json';
import ekuboPositionAbi from '../../common/abi/ekubo.position.abi.json';
import STRKFarmEkuboAbi from '../../common/abi/strkfarm.ekubo.json';
import { getAddresses } from '../../common/constants';
import MyNumber from '../../common/MyNumber';
import { apolloClient, getNetwork, getProvider, standariseAddress, STRK_TOKEN, TryCatchAsync } from '../../common/utils';
import { findClosestBlockInfo, getDate, getDateString, prisma } from '../utils';
import { gql } from '@apollo/client';
>>>>>>> cbf9decf

const DEX_INCENTIVE_SCORING_EXPONENT = 5;
const EKUBO_POSITION_ADDRESS =
  "0x02e0af29598b407c8716b17f6d2795eca1b471413fa03fb145a5e33722184067";
const XSTRK_ADDRESS = getAddresses(getNetwork()).LST;
const STRK_DECIMALS = 18;
const MULTIPLIER = 0.7; // dex points multiplier

export interface DexScore {
  ekuboScore: dex_positions[];
  nostraScore: dex_positions[];
  strkfarmEkuboScore: dex_positions[];
}

const EKUBO_API_QUERY = gql`
  query GetEkuboPositionsByUser(
    $userAddress: String!
    $showClosed: Boolean!
    $toDateTime: DateTimeISO!
  ) {
    getEkuboPositionsByUser(
      userAddress: $userAddress
      showClosed: $showClosed
      toDateTime: $toDateTime
    ) {
      position_id
      timestamp
      lower_bound
      upper_bound
      pool_fee
      pool_tick_spacing
      extension
    }
  }
`;

export interface IDexScoreService {
  getDexBonusPoints(
    address: string,
    blockNumber: number,
    date: Date,
    nostraDEXStrkAmount: number
  ): Promise<DexScore>;
  calculateEkuboBonusScore(
    strkBalance: number,
    currentPrice: number,
    rangeMinPrice: number
  ): number;
  calculateNostraBonusScore(strkBalance: number): number;
  getEkuboHoldings(
    address: string,
    provider: RpcProvider,
    blockNumber: BlockIdentifier,
    truePrice: number,
    date: Date
  ): Promise<dex_positions[]>;
  getTruePrice(blockNumber: number, pricer: PricerFromApi): Promise<number>;
  saveBonusPoints(): Promise<void>;
  getCurrentPrice(blockNumber: number): Promise<number>;
  saveCurrentPrices(): Promise<void>;
}

@Injectable()
export class DexScoreService implements IDexScoreService {
  config = getMainnetConfig(process.env.RPC_URL!);
  pricer: PricerFromApi | null = null;
  strkfarmEkuboCache: {
    [block_number: number]: {
      total_supply: bigint;
      positionInfo: {
        liquidity: bigint;
        amount0: bigint;
        amount1: bigint;
      };
      bounds: {
        lower: { mag: number; sign: number };
        upper: { mag: number; sign: number };
      };
    };
  } = {};
  bonusPointsPerScore: {
    [date: string]: { totalScore: number; totalPoints: number };
  } = {};

  constructor() {}

  async init() {
    const pricer = new PricerFromApi(this.config, await Global.getTokens());
    this.pricer = pricer;
  }

  async saveCurrentPrices() {
    const startDate = getDate("2025-05-25");
    const endDate = getDate();
    console.log(
      `Saving current prices from: ${getDateString(startDate)} to ${getDateString(endDate)}`
    );

    const latestStoredDate = await prisma.price_info.findFirst({
      orderBy: {
        block_number: "desc",
      },
    });

    // get job start date
    let processStartDate = startDate;
    if (latestStoredDate) {
      processStartDate = new Date(latestStoredDate.timestamp * 1000); // convert timestamp to Date
    }

    // set to 00:00:00 of the day
    processStartDate.setDate(processStartDate.getDate() + 1);
    logger.info(
      `Starting to save current prices from: ${processStartDate.toISOString()} to ${endDate.toISOString()}`
    );

    // to get true price
    const config = getMainnetConfig(process.env.RPC_URL!);
    const pricer = new PricerFromApi(config, await Global.getTokens());

    while (processStartDate < endDate) {
      // increment date by one day
      logger.info(
        `saveCurrentPrices: Processing date: ${getDateString(processStartDate)}`
      );
      const blockInfo = await findClosestBlockInfo(processStartDate);
      if (!blockInfo || !blockInfo.block_number) {
        logger.warn(
          `No block found for date: ${getDateString(processStartDate)}`
        );
        processStartDate.setDate(processStartDate.getDate() + 1);
        throw new Error(
          `No block found for date: ${getDateString(processStartDate)}`
        );
      }

      logger.info(
        `Saving current prices: ${getDateString(processStartDate)}, block: ${blockInfo.block_number}`
      );
      try {
        // const currentPrice = await this.getCurrentPrice(blockInfo.block_number);
        const truePrice = await this.getTruePrice(
          blockInfo.block_number,
          pricer
        );
        await prisma.price_info.create({
          data: {
            block_number: blockInfo.block_number,
            dex_price: "0",
            true_price: truePrice.toString(),
            timestamp: Math.round(processStartDate.getTime() / 1000), // convert to seconds
          },
        });
      } catch (error) {
        logger.error(
          `Error fetching current price for block ${blockInfo.block_number}`,
          error
        );
      }

      processStartDate.setDate(processStartDate.getDate() + 1);
    }

    // process.exit(0);
  }

  @TryCatchAsync(3, 10000) // attempts, retry delay in ms
  async getTruePrice(blockNumber: number, pricer: PricerFromApi) {
    const ekuboVaultMod = new EkuboCLVault(
      getMainnetConfig(process.env.RPC_URL!, blockNumber),
      pricer,
      EkuboCLVaultStrategies[0]
    );
    const truePrice = await ekuboVaultMod.truePrice();
    logger.info(`True price for block ${blockNumber}: ${truePrice}`);
    return truePrice;
  }

  // read price from ekubo contract
  @TryCatchAsync(3, 10000) // attempts, retry delay in ms
  async getCurrentPrice(blockNumber: number) {
    const addr = EKUBO_POSITION_ADDRESS;
    const contract = new Contract(EkuboAbi, addr, getProvider());

    // 0.01%, 200 tick spacing pool
    const poolKey = {
      token0: getAddresses(getNetwork()).LST,
      token1: getAddresses(getNetwork()).Strk,
      fee: "34028236692093847977029636859101184",
      tick_spacing: 200,
      extension: 0,
    };

    // 0.05%, 1000 tick spacing pool
    const poolKey2 = {
      ...poolKey,
      fee: "170141183460469235273462165868118016",
      tick_spacing: 1000,
    };

    const blocks = [blockNumber, blockNumber - 200]; // check for 200th block minus also, for averaging.
    const poolKeys = [poolKey, poolKey2];

    // zip poolKeys and blocks
    const proms: any[] = [];
    for (let i = 0; i < poolKeys.length; i++) {
      for (let j = 0; j < blocks.length; j++) {
        proms.push(
          contract.call("get_pool_price", [poolKeys[i]], {
            blockIdentifier: blocks[j],
          })
        );
      }
    }
    const prices: any[] = await Promise.all(proms);

    // average the prices
    const avgPrice =
      prices.reduce((acc, priceInfo) => {
        const sqrtRatio = EkuboCLVault.div2Power128(
          BigInt(priceInfo.sqrt_ratio.toString())
        );
        const price = sqrtRatio * sqrtRatio;
        return acc + price;
      }, 0) / prices.length;
    logger.info(`Average price for block ${blockNumber}: ${avgPrice}`);
    return avgPrice;
  }

  calculateEkuboBonusScore(
    strkBalance: number,
    currentPrice: number,
    rangeMinPrice: number
  ) {
    // S = X₁·(1 + 49·(pₐ/p)ⁿ)
    if (rangeMinPrice > currentPrice) {
      return 0; // if the range min price is greater than current price, no bonus
    }
    const factor =
      1 + 49 * (rangeMinPrice / currentPrice) ** DEX_INCENTIVE_SCORING_EXPONENT;
    const score = strkBalance * factor;
    return score;
  }

  calculateNostraBonusScore(strkBalance: number) {
    // S = X₁·(1 + 49·(0.5)ⁿ)
    return strkBalance * (1 + 49 * 0.5 ** DEX_INCENTIVE_SCORING_EXPONENT);
  }

  async getDexBonusPoints(
    address: string,
    blockNumber: number,
    date: Date,
    nostraDEXStrkAmount: number
  ): Promise<DexScore> {
    const START_DATE = getDate("2025-06-01");
    if (date < START_DATE) {
      // points on DEXes havent started yet
      return {
        ekuboScore: [],
        nostraScore: [],
        strkfarmEkuboScore: [],
      };
    }
    const currentPrice = await prisma.price_info.findFirst({
      where: {
        timestamp: Math.round(date.getTime() / 1000), // convert to seconds
      },
      select: {
        dex_price: true,
        true_price: true,
      },
    });
    if (!currentPrice) {
      throw new Error(`No price found for date: ${date.toISOString()}`);
    }

    const nostraScore: dex_positions[] = [
      {
        pool_key: "nostra",
        strk_amount: nostraDEXStrkAmount.toString(),
        score: new Decimal(this.calculateNostraBonusScore(nostraDEXStrkAmount)),
        block_number: blockNumber,
        user_address: address,
        additional_info: "{}",
        is_points_settled: false,
        timestamp: Math.round(date.getTime() / 1000), // current timestamp in seconds
      },
    ];

    const ekuboPositionDetailsProm = this.getEkuboHoldings(
      address,
      getProvider(),
      blockNumber,
      Number(currentPrice.true_price),
      date
    );
    const strkfarmEkuboScoreProm = this.getSTRKFarmEkuboHoldings(
      address,
      blockNumber,
      Number(currentPrice.true_price),
      date
    );

    const [ekuboPositionDetails, strkfarmEkuboScore] = await Promise.all([
      ekuboPositionDetailsProm,
      strkfarmEkuboScoreProm,
    ]);
    return {
      ekuboScore: ekuboPositionDetails,
      nostraScore,
      strkfarmEkuboScore,
    };
  }

  async getSTRKFarmEkuboHoldings(
    userAddress: string,
    blockNumber: number,
    truePrice: number,
    date: Date
  ): Promise<dex_positions[]> {
    const provider = getProvider();
    const addr =
      "0x01f083b98674bc21effee29ef443a00c7b9a500fd92cf30341a3da12c73f2324";
    const contract = new Contract(STRKFarmEkuboAbi, addr, provider);

    const bal = await contract.call("balance_of", [userAddress], {
      blockIdentifier: blockNumber,
    });

    const dexPosition: dex_positions = {
      score: new Decimal(0),
      pool_key: "strkfarmEkubo",
      strk_amount: "0",
      additional_info: JSON.stringify({}),
      block_number: blockNumber,
      user_address: userAddress,
      is_points_settled: false,
      timestamp: Math.round(date.getTime() / 1000), // current timestamp in seconds
    };
    if (Number(bal) === 0) {
      return [dexPosition];
    }

    const totalSupply: any =
      this.strkfarmEkuboCache[blockNumber]?.total_supply ||
      (await contract.call("total_supply", [], {
        blockIdentifier: blockNumber,
      }));

    const positionInfo: {
      liquidity: bigint;
      amount0: bigint;
      amount1: bigint;
    } = this.strkfarmEkuboCache[blockNumber]
      ? this.strkfarmEkuboCache[blockNumber].positionInfo
      : ((await contract.call(
          "convert_to_assets",
          [uint256.bnToUint256(totalSupply.toString())],
          {
            blockIdentifier: blockNumber,
          }
        )) as any);

    const bounds =
      this.strkfarmEkuboCache[blockNumber]?.bounds ||
      (
        (await contract.call("get_position_key", [], {
          blockIdentifier: blockNumber,
        })) as any
      ).bounds;

    // update cache
    this.strkfarmEkuboCache[blockNumber] = {
      total_supply: BigInt(totalSupply.toString()),
      positionInfo: positionInfo,
      bounds,
    };

    const ekuboScore = this.calculateEkuboBonusScore(
      Number(positionInfo.amount1.toString()) / 10 ** STRK_DECIMALS,
      truePrice,
      EkuboCLVault.tickToPrice(EkuboCLVault.i129ToNumber(bounds.lower as any))
    );
    const score = ekuboScore * (Number(bal) / Number(totalSupply));
    return [
      {
        ...dexPosition,
        score: new Decimal(score),
        strk_amount: (
          (Number(positionInfo.amount1.toString()) / 1e18) *
          (Number(bal) / Number(totalSupply))
        ).toString(),
        additional_info: JSON.stringify({
          lower_price: EkuboCLVault.tickToPrice(
            EkuboCLVault.i129ToNumber(bounds.lower as any)
          ),
          upper_price: EkuboCLVault.tickToPrice(
            EkuboCLVault.i129ToNumber(bounds.upper as any)
          ),
          balance: bal.toString(),
          total_supply: totalSupply.toString(),
          total_strk_amount: positionInfo.amount1.toString(),
        }),
      },
    ];
  }

  getEkuboHoldings = async (
    address: string,
    provider: RpcProvider,
    blockNumber: number,
    truePrice: number,
    date: Date
  ) => {
    const xSTRKAmount = MyNumber.fromEther("0", 18);
    const STRKAmount = MyNumber.fromEther("0", 18);

<<<<<<< HEAD
    const resp = await axios.get(
      `https://mainnet-api.ekubo.org/positions/${address}?showClosed=true`,
      {
        headers: {
          Host: "mainnet-api.ekubo.org",
        },
      }
      // `https://mainnet-api.ekubo.org/positions/0x067138f4b11ac7757e39ee65814d7a714841586e2aa714ce4ececf38874af245`,
    );
    const res = resp.data;
=======
    const blockInfo = await provider.getBlock(blockNumber ?? "latest");
    const resp = await apolloClient.query({
      query: EKUBO_API_QUERY,
      variables: {
        userAddress: address.toLowerCase(),
        showClosed: false, // Fetch both open and closed positions
        toDateTime: new Date(blockInfo.timestamp * 1000).toISOString(),
      },
    });
    const ekuboPositionsResp = resp;
    if (
      !ekuboPositionsResp ||
      !ekuboPositionsResp.data ||
      !ekuboPositionsResp.data.getEkuboPositionsByUser
    ) {
      throw new Error("Failed to fetch Ekubo positions data");
    }
    const ekuboPositions: {
      position_id: string;
      timestamp: string;
      lower_bound: number;
      upper_bound: number;
      pool_fee: string;
      pool_tick_spacing: string;
      extension: string;
    }[] = ekuboPositionsResp.data.getEkuboPositionsByUser;
  
>>>>>>> cbf9decf

    const positionContract = new Contract(
      ekuboPositionAbi,
      EKUBO_POSITION_ADDRESS,
      provider
    );

    const positionsInfo: dex_positions[] = [];

<<<<<<< HEAD
    if (res?.data) {
      const filteredData = res?.data?.filter(
        (position: any) =>
          standariseAddress(position.pool_key.token0) ===
            standariseAddress(getAddresses(getNetwork()).LST) ||
          standariseAddress(position.pool_key.token1) ===
            standariseAddress(getAddresses(getNetwork()).LST)
      );

      if (filteredData) {
        for (let i = 0; i < filteredData.length; i++) {
          const position = filteredData[i];
          if (!position.id) continue;
          try {
            const result: any = await positionContract.call(
              "get_token_info",
              [
                position?.id,
                position.pool_key,
                {
                  lower: {
                    mag: Math.abs(position?.bounds?.lower),
                    sign: position?.bounds?.lower < 0 ? 1 : 0,
                  },
                  upper: {
                    mag: Math.abs(position?.bounds?.upper),
                    sign: position?.bounds?.upper < 0 ? 1 : 0,
                  },
                },
              ],
              {
                blockIdentifier: blockNumber ?? "pending",
              }
            );

            const score = this.calculateEkuboBonusScore(
              Number(result.amount1.toString()) / 1e18,
              Number(truePrice),
              Number(EkuboCLVault.tickToPrice(position.bounds.lower))
            );

            const positionInfo: dex_positions = {
              pool_key: `ekubo_${num.getDecimalString(position.pool_key.fee)}_${num.getDecimalString(position.pool_key.tick_spacing)}_${position.id}`,
              strk_amount: (
                Number(result.amount1.toString()) / 1e18
              ).toString(),
              score: new Decimal(score), // will be calculated later
              block_number: blockNumber,
              user_address: address,
              additional_info: JSON.stringify({
                lower_price: EkuboCLVault.tickToPrice(position.bounds.lower),
                upper_price: EkuboCLVault.tickToPrice(position.bounds.upper),
              }),
              is_points_settled: false,
              timestamp: Math.round(date.getTime() / 1000), // current timestamp in seconds
            };
            positionsInfo.push(positionInfo);
          } catch (error: any) {
            if (error.message.includes("NOT_INITIALIZED")) {
              // do nothing
              continue;
            }
            throw error;
          }
=======
    for (let i = 0; i < ekuboPositions.length; i++) {
      const position = ekuboPositions[i];
      if (!position.position_id) continue;
      const poolKey = {
        token0: XSTRK_ADDRESS,
        token1: STRK_TOKEN,
        fee: position.pool_fee,
        tick_spacing: position.pool_tick_spacing,
        extension: position.extension,
      };

      try {
        const result: any = await positionContract.call(
          'get_token_info',
          [
            position?.position_id,
            poolKey,
            {
              lower: {
                mag: Math.abs(position.lower_bound),
                sign: position.lower_bound < 0 ? 1 : 0,
              },
              upper: {
                mag: Math.abs(position.upper_bound),
                sign: position.upper_bound < 0 ? 1 : 0,
              },
            },
          ],
          {
            blockIdentifier: blockNumber ?? 'pending',
          },
        );

        const score = this.calculateEkuboBonusScore(
          Number(result.amount1.toString()) / 1e18,
          Number(truePrice),
          Number(EkuboCLVault.tickToPrice(BigInt(position.lower_bound))),
        );

        const positionInfo: dex_positions = {
          pool_key: `ekubo_${num.getDecimalString(poolKey.fee)}_${num.getDecimalString(poolKey.tick_spacing)}_${position.position_id}`,
          strk_amount: (Number(result.amount1.toString()) / 1e18).toString(),
          score: new Decimal(score), // will be calculated later
          block_number: blockNumber,
          user_address: address,
          additional_info: JSON.stringify({
            lower_price: EkuboCLVault.tickToPrice(BigInt(position.lower_bound)),
            upper_price: EkuboCLVault.tickToPrice(BigInt(position.upper_bound)),
          }),
          is_points_settled: false,
          timestamp: Math.round(date.getTime() / 1000), // current timestamp in seconds
        };
        positionsInfo.push(positionInfo);
      } catch (error: any) {
        if (error.message.includes('NOT_INITIALIZED')) {
          // do nothing
          continue;
>>>>>>> cbf9decf
        }
        throw error;
      }
    }

    return positionsInfo;
  };

  async saveBonusPoints(): Promise<void> {
    // get all users
    const dexPositions = await prisma.dex_positions.findMany({
      orderBy: {
        timestamp: "asc",
      },
      where: {
        is_points_settled: false,
      },
    });

    await this.saveBonusPointsByDate(dexPositions);
    logger.info(`Saved bonus points for ${dexPositions.length} dex positions.`);
  }

  async computeBonusPointsPerScore(
    date: Date
  ): Promise<{ dexPositions: dex_positions[] }> {
    if (this.bonusPointsPerScore[date.toISOString().split("T")[0]]) {
      console.log(
        `Bonus points already computed for date: ${date.toISOString().split("T")[0]}`
      );
      return { dexPositions: [] };
    }

    console.log(
      `Computing bonus points for date: ${date.toISOString().split("T")[0]}`
    );
    const dex_positions: dex_positions[] = await prisma.dex_positions.findMany({
      where: {
        timestamp: Math.round(date.getTime() / 1000), // convert to seconds
      },
    });
    if (dex_positions.length === 0) {
      throw new Error(
        `No dex positions found for date: ${date.toISOString().split("T")[0]}`
      );
    }

    const totalSTRK = dex_positions.reduce((acc, pos) => {
      const strkAmount = pos.strk_amount ? parseFloat(pos.strk_amount) : 0;
      return acc + strkAmount;
    }, 0);

    console.log(
      `Total STRK for date ${date.toISOString().split("T")[0]}: ${totalSTRK}`
    );

    const totalBonusPoints = totalSTRK * MULTIPLIER;
    const totalScore = dex_positions.reduce((acc, pos) => {
      const score = pos.score ? parseFloat(pos.score.toString()) : 0;
      return acc + score;
    }, 0);
    console.log(
      `Total score for date ${date.toISOString().split("T")[0]}: ${totalScore}`
    );
    console.log(
      `Total bonus points for date ${date.toISOString().split("T")[0]}: ${totalBonusPoints}`
    );

    this.bonusPointsPerScore[date.toISOString().split("T")[0]] = {
      totalScore: totalScore,
      totalPoints: totalBonusPoints,
    };

    return {
      dexPositions: dex_positions,
    };
  }

  async processDexPosition(
    dexPosition: dex_positions,
    tx: Prisma.TransactionClient
  ) {
    // compute bonus points for the date
    const date = new Date(dexPosition.timestamp * 1000); // convert timestamp to Date
    let totalBonusPointsInfo =
      this.bonusPointsPerScore[date.toISOString().split("T")[0]];
    if (!totalBonusPointsInfo) {
      const res = await this.computeBonusPointsPerScore(date);
      totalBonusPointsInfo =
        this.bonusPointsPerScore[date.toISOString().split("T")[0]];
    }
    const totalBonusPoints = totalBonusPointsInfo.totalPoints;
    const totalScore = totalBonusPointsInfo.totalScore;
    const pos = dexPosition;
    // add user points
    const points = Math.round(
      new Decimal(pos.score.toString())
        .mul(totalBonusPoints)
        .div(totalScore)
        .toNumber()
    );
    await tx.user_points.upsert({
      where: {
        id: {
          user_address: pos.user_address,
          block_number: pos.block_number,
          type: UserPointsType.Bonus,
        },
      },
      update: {
        points: {
          increment: points,
        },
        // cummulative_points: {
        //   increment: points,
        // }
      },
      create: {
        block_number: pos.block_number,
        user_address: pos.user_address,
        type: UserPointsType.Bonus,
        points: points,
        // cummulative_points: points,
        remarks: "dex_bonus",
      },
    });

    // set is settled
    await tx.dex_positions.update({
      where: {
        id: {
          user_address: pos.user_address,
          timestamp: pos.timestamp,
          pool_key: pos.pool_key,
        },
      },
      data: {
        is_points_settled: true,
      },
    });

    // update aggregated points
    await tx.points_aggregated.updateMany({
      where: {
        user_address: pos.user_address,
      },
      data: {
        total_points: {
          increment: points,
        },
      },
    });
  }

  async saveBonusPointsByDate(dexPositions: dex_positions[]): Promise<void> {
    const BATCH_SIZE = 50;
    const TOTAL_BATCHES = Math.ceil(dexPositions.length / BATCH_SIZE);
    for (let i = 0; i < dexPositions.length; i += BATCH_SIZE) {
      const batch = dexPositions.slice(i, i + BATCH_SIZE);
      const CURRENT_BATCH = Math.ceil(i / BATCH_SIZE) + 1;
      logger.verbose(
        `Processing batch ${CURRENT_BATCH} of ${TOTAL_BATCHES} for date: ${new Date(batch[0].timestamp * 1000).toISOString().split("T")[0]}`
      );
      await prisma.$transaction(
        async (tx) => {
          for (const dexPosition of batch) {
            try {
              await this.processDexPosition(dexPosition, tx);
            } catch (error) {
              console.error(
                `Error processing dex position for user ${dexPosition.user_address} on date ${new Date(dexPosition.timestamp * 1000).toISOString().split("T")[0]}:`,
                error
              );
              throw error; // rethrow to trigger retry
            }
          }
        },
        { timeout: 300000 }
      );
      logger.verbose(
        `Processed batch of ${batch.length} dex positions for date: ${new Date(batch[0].timestamp * 1000).toISOString().split("T")[0]}`
      );
    }
  }
}<|MERGE_RESOLUTION|>--- conflicted
+++ resolved
@@ -1,3 +1,4 @@
+import { gql } from "@apollo/client";
 import { Injectable } from "@nestjs/common";
 import {
   dex_positions,
@@ -14,7 +15,6 @@
   logger,
   Pricer,
   PricerFromApi,
-<<<<<<< HEAD
 } from "@strkfarm/sdk";
 import axios from "axios";
 import { BlockIdentifier, Contract, num, RpcProvider, uint256 } from "starknet";
@@ -25,25 +25,14 @@
 import { getAddresses } from "../../common/constants";
 import MyNumber from "../../common/MyNumber";
 import {
+  apolloClient,
   getNetwork,
   getProvider,
   standariseAddress,
+  STRK_TOKEN,
   TryCatchAsync,
 } from "../../common/utils";
 import { findClosestBlockInfo, getDate, getDateString, prisma } from "../utils";
-=======
-} from '@strkfarm/sdk';
-import axios from 'axios';
-import { BlockIdentifier, Contract, num, RpcProvider, uint256 } from 'starknet';
-import EkuboAbi from '../../common/abi/ekubo.abi.json';
-import ekuboPositionAbi from '../../common/abi/ekubo.position.abi.json';
-import STRKFarmEkuboAbi from '../../common/abi/strkfarm.ekubo.json';
-import { getAddresses } from '../../common/constants';
-import MyNumber from '../../common/MyNumber';
-import { apolloClient, getNetwork, getProvider, standariseAddress, STRK_TOKEN, TryCatchAsync } from '../../common/utils';
-import { findClosestBlockInfo, getDate, getDateString, prisma } from '../utils';
-import { gql } from '@apollo/client';
->>>>>>> cbf9decf
 
 const DEX_INCENTIVE_SCORING_EXPONENT = 5;
 const EKUBO_POSITION_ADDRESS =
@@ -128,8 +117,6 @@
     [date: string]: { totalScore: number; totalPoints: number };
   } = {};
 
-  constructor() {}
-
   async init() {
     const pricer = new PricerFromApi(this.config, await Global.getTokens());
     this.pricer = pricer;
@@ -462,18 +449,6 @@
     const xSTRKAmount = MyNumber.fromEther("0", 18);
     const STRKAmount = MyNumber.fromEther("0", 18);
 
-<<<<<<< HEAD
-    const resp = await axios.get(
-      `https://mainnet-api.ekubo.org/positions/${address}?showClosed=true`,
-      {
-        headers: {
-          Host: "mainnet-api.ekubo.org",
-        },
-      }
-      // `https://mainnet-api.ekubo.org/positions/0x067138f4b11ac7757e39ee65814d7a714841586e2aa714ce4ececf38874af245`,
-    );
-    const res = resp.data;
-=======
     const blockInfo = await provider.getBlock(blockNumber ?? "latest");
     const resp = await apolloClient.query({
       query: EKUBO_API_QUERY,
@@ -500,8 +475,6 @@
       pool_tick_spacing: string;
       extension: string;
     }[] = ekuboPositionsResp.data.getEkuboPositionsByUser;
-  
->>>>>>> cbf9decf
 
     const positionContract = new Contract(
       ekuboPositionAbi,
@@ -511,72 +484,6 @@
 
     const positionsInfo: dex_positions[] = [];
 
-<<<<<<< HEAD
-    if (res?.data) {
-      const filteredData = res?.data?.filter(
-        (position: any) =>
-          standariseAddress(position.pool_key.token0) ===
-            standariseAddress(getAddresses(getNetwork()).LST) ||
-          standariseAddress(position.pool_key.token1) ===
-            standariseAddress(getAddresses(getNetwork()).LST)
-      );
-
-      if (filteredData) {
-        for (let i = 0; i < filteredData.length; i++) {
-          const position = filteredData[i];
-          if (!position.id) continue;
-          try {
-            const result: any = await positionContract.call(
-              "get_token_info",
-              [
-                position?.id,
-                position.pool_key,
-                {
-                  lower: {
-                    mag: Math.abs(position?.bounds?.lower),
-                    sign: position?.bounds?.lower < 0 ? 1 : 0,
-                  },
-                  upper: {
-                    mag: Math.abs(position?.bounds?.upper),
-                    sign: position?.bounds?.upper < 0 ? 1 : 0,
-                  },
-                },
-              ],
-              {
-                blockIdentifier: blockNumber ?? "pending",
-              }
-            );
-
-            const score = this.calculateEkuboBonusScore(
-              Number(result.amount1.toString()) / 1e18,
-              Number(truePrice),
-              Number(EkuboCLVault.tickToPrice(position.bounds.lower))
-            );
-
-            const positionInfo: dex_positions = {
-              pool_key: `ekubo_${num.getDecimalString(position.pool_key.fee)}_${num.getDecimalString(position.pool_key.tick_spacing)}_${position.id}`,
-              strk_amount: (
-                Number(result.amount1.toString()) / 1e18
-              ).toString(),
-              score: new Decimal(score), // will be calculated later
-              block_number: blockNumber,
-              user_address: address,
-              additional_info: JSON.stringify({
-                lower_price: EkuboCLVault.tickToPrice(position.bounds.lower),
-                upper_price: EkuboCLVault.tickToPrice(position.bounds.upper),
-              }),
-              is_points_settled: false,
-              timestamp: Math.round(date.getTime() / 1000), // current timestamp in seconds
-            };
-            positionsInfo.push(positionInfo);
-          } catch (error: any) {
-            if (error.message.includes("NOT_INITIALIZED")) {
-              // do nothing
-              continue;
-            }
-            throw error;
-          }
-=======
     for (let i = 0; i < ekuboPositions.length; i++) {
       const position = ekuboPositions[i];
       if (!position.position_id) continue;
@@ -590,7 +497,7 @@
 
       try {
         const result: any = await positionContract.call(
-          'get_token_info',
+          "get_token_info",
           [
             position?.position_id,
             poolKey,
@@ -606,14 +513,14 @@
             },
           ],
           {
-            blockIdentifier: blockNumber ?? 'pending',
-          },
+            blockIdentifier: blockNumber ?? "pending",
+          }
         );
 
         const score = this.calculateEkuboBonusScore(
           Number(result.amount1.toString()) / 1e18,
           Number(truePrice),
-          Number(EkuboCLVault.tickToPrice(BigInt(position.lower_bound))),
+          Number(EkuboCLVault.tickToPrice(BigInt(position.lower_bound)))
         );
 
         const positionInfo: dex_positions = {
@@ -631,10 +538,9 @@
         };
         positionsInfo.push(positionInfo);
       } catch (error: any) {
-        if (error.message.includes('NOT_INITIALIZED')) {
+        if (error.message.includes("NOT_INITIALIZED")) {
           // do nothing
           continue;
->>>>>>> cbf9decf
         }
         throw error;
       }
