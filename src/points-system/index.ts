--- conflicted
+++ resolved
@@ -35,10 +35,9 @@
     now.setDate(now.getDate() - 1); // run until previous datw
     pointsSystemService.setConfig({
       startDate: new Date('2024-11-25'),
-      endDate: new Date('2025-05-25')
+      endDate: new Date('2025-05-25'),
     });
 
-<<<<<<< HEAD
     await app.listen(process.env.RELAYER_PORT ?? 4000);
     console.log(`Application is running on: ${await app.getUrl()}`);
 
@@ -54,9 +53,6 @@
     console.log('- GET /six-month/user/:address - Get user breakdown');
 
     // await pointsSystemService.fetchAndStoreHoldings();
-=======
-    await pointsSystemService.fetchAndStoreHoldings();
->>>>>>> 572501ff
   } catch (error) {
     console.error('Error starting the application:', error);
     process.exit(1);
