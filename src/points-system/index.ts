import { Module } from "@nestjs/common";
import { NestFactory } from "@nestjs/core";
import "@nestjs/platform-express";
import { ScheduleModule } from "@nestjs/schedule";
import * as dotenv from "dotenv";
dotenv.config();

<<<<<<< HEAD
import { Module } from '@nestjs/common';
import { NestFactory } from '@nestjs/core';
import '@nestjs/platform-express';
import { ScheduleModule } from '@nestjs/schedule';

import { BotService } from '../common/services/bot.service';
import { BonusController } from './controllers/user-bonus.controller';
import { DexScoreService } from './services/dex-points.service';
import { PointsCronService } from './services/points-cron.service';
import { PointsSystemService } from './services/points-system.service';
import { BonusService } from './services/user-bonus.service';
import { WeeklyPointsService } from './services/weekly-points.service';
=======
import { BonusController } from "./controllers/user-bonus.controller";
import { DexScoreService } from "./services/dex-points.service";
import { PointsCronService } from "./services/points-cron.service";
import { PointsSystemService } from "./services/points-system.service";
import { BonusService } from "./services/user-bonus.service";
import { WeeklyPointsService } from "./services/weekly-points.service";
import { BotService } from "../common/services/bot.service";
>>>>>>> 3a1fb688
@Module({
  imports: [ScheduleModule.forRoot()],
  providers: [
    DexScoreService,
    PointsSystemService,
    BonusService,
    PointsCronService,
    WeeklyPointsService,
    BotService,
  ],
  controllers: [BonusController],
})
class AppModule {}

async function bootstrap() {
  try {
    const app = await NestFactory.create(AppModule);
    await app.listen(process.env.PORT ?? 4000);
  } catch (error) {
    console.error("Error starting the application:", error);
    process.exit(1);
  }
}

bootstrap();<|MERGE_RESOLUTION|>--- conflicted
+++ resolved
@@ -5,20 +5,6 @@
 import * as dotenv from "dotenv";
 dotenv.config();
 
-<<<<<<< HEAD
-import { Module } from '@nestjs/common';
-import { NestFactory } from '@nestjs/core';
-import '@nestjs/platform-express';
-import { ScheduleModule } from '@nestjs/schedule';
-
-import { BotService } from '../common/services/bot.service';
-import { BonusController } from './controllers/user-bonus.controller';
-import { DexScoreService } from './services/dex-points.service';
-import { PointsCronService } from './services/points-cron.service';
-import { PointsSystemService } from './services/points-system.service';
-import { BonusService } from './services/user-bonus.service';
-import { WeeklyPointsService } from './services/weekly-points.service';
-=======
 import { BonusController } from "./controllers/user-bonus.controller";
 import { DexScoreService } from "./services/dex-points.service";
 import { PointsCronService } from "./services/points-cron.service";
@@ -26,7 +12,6 @@
 import { BonusService } from "./services/user-bonus.service";
 import { WeeklyPointsService } from "./services/weekly-points.service";
 import { BotService } from "../common/services/bot.service";
->>>>>>> 3a1fb688
 @Module({
   imports: [ScheduleModule.forRoot()],
   providers: [
