--- conflicted
+++ resolved
@@ -6,19 +6,6 @@
 export const prisma = new PrismaClient({
   // log: ['query', 'info', 'warn', 'error'],
 });
-<<<<<<< HEAD
-=======
-
-export async function connectPrisma() {
-  try {
-    await prisma.$connect();
-    console.log('Database connected successfully');
-  } catch (error) {
-    console.error('Database connection failed:', error);
-    throw error;
-  }
-}
->>>>>>> 9e96cee8
 
 export async function connectPrisma() {
   try {
@@ -53,7 +40,6 @@
 const blockCache: Record<string, { block_number: number }> = {};
 export async function findClosestBlockInfo(date: Date) {
   const timestamp = Math.floor(date.getTime() / 1000);
-<<<<<<< HEAD
   const timeWindow = 0.5 * 3600 * 48; // 30min
   const cacheKey = timestamp.toString();
   if (blockCache[cacheKey]) {
@@ -68,26 +54,15 @@
       timestamp: {
         lte: randomTimestampOfTheDay + timeWindow,
         gte: randomTimestampOfTheDay,
-=======
-  const timeWindow = 12 * 3600; // 12 hours in seconds
-  const res = await prisma.blocks.findFirst({
-    where: {
-      timestamp: {
-        lte: timestamp + timeWindow,
-        gte: timestamp - timeWindow,
->>>>>>> 9e96cee8
       },
     },
     orderBy: {
       timestamp: 'desc',
     },
   });
-<<<<<<< HEAD
   if (res) {
     blockCache[cacheKey] = { block_number: Number(res.block_number) };
   }
-=======
->>>>>>> 9e96cee8
   return res ? { block_number: Number(res.block_number) } : null;
 }
 
@@ -138,6 +113,14 @@
     const key = `${dapp}Amount` as dAppAmountProperty;
     dbObject[key] = xSTRKAmount.toString();
   }
+
+  // handle exceptions
+  const strkfarmEkuboAmount = Number(
+    Number(data["strkfarmEkubo"][0].xSTRKAmount.bigNumber * 100) /
+      10 ** data["strkfarmEkubo"][0].xSTRKAmount.decimals,
+  ) / 100;
+  dbObject.strkfarmAmount = (Number(dbObject.strkfarmAmount) + strkfarmEkuboAmount).toString();
+  
   dbObject.total_amount = totalAmount.toString();
   return dbObject;
 }
