--- conflicted
+++ resolved
@@ -48,16 +48,8 @@
         specifier: ^1.1.2
         version: 1.1.2
       '@strkfarm/sdk':
-<<<<<<< HEAD
-        specifier: 1.0.44
-        version: 1.0.44(axios@1.11.0)(moment@2.30.1)(qs@6.14.0)(react@19.1.0)(request@2.88.2)(starknet@7.6.4)
-      apibara:
-        specifier: 2.1.0-beta.39
-        version: 2.1.0-beta.39(rollup@4.50.1)(typescript@5.4.5)(vitest@1.6.1(@types/node@24.2.1))(zod@3.25.76)
-=======
         specifier: ^1.1.4
         version: 1.1.4(@types/react@19.1.12)(axios@1.11.0)(moment@2.30.1)(qs@6.14.0)(react@19.1.1)(request@2.88.2)(starknet@8.5.2)
->>>>>>> 0b1a938a
       assert:
         specifier: ^2.1.0
         version: 2.1.0
@@ -126,14 +118,7 @@
         version: 2.0.0-rc.2(graphql-scalars@1.23.0(graphql@16.9.0))(graphql@16.9.0)
       typegraphql-prisma:
         specifier: 0.28.0
-<<<<<<< HEAD
-        version: 0.28.0(@prisma/client@5.22.0(prisma@5.22.0))(@types/graphql-fields@1.3.9)(@types/node@24.2.1)(graphql-fields@2.0.3)(graphql-scalars@1.23.0(graphql@16.9.0))(prisma@5.22.0)(tslib@2.8.1)(type-graphql@2.0.0-rc.2(graphql-scalars@1.23.0(graphql@16.9.0))(graphql@16.9.0))
-      types@next:
-        specifier: link:apibara/types@next
-        version: link:apibara/types@next
-=======
         version: 0.28.0(@prisma/client@5.22.0(prisma@5.22.0))(@types/graphql-fields@1.3.9)(@types/node@24.3.1)(graphql-fields@2.0.3)(graphql-scalars@1.23.0(graphql@16.9.0))(prisma@5.22.0)(tslib@2.8.1)(type-graphql@2.0.0-rc.2(graphql-scalars@1.23.0(graphql@16.9.0))(graphql@16.9.0))
->>>>>>> 0b1a938a
     devDependencies:
       '@babel/core':
         specifier: ^7.27.1
@@ -164,14 +149,7 @@
         version: 5.62.0(eslint@8.57.1)(typescript@5.4.5)
       babel-jest:
         specifier: ^29.7.0
-<<<<<<< HEAD
-        version: 29.7.0(@babel/core@7.28.0)
-      drizzle-prisma-generator:
-        specifier: ^0.1.7
-        version: 0.1.7
-=======
         version: 29.7.0(@babel/core@7.28.3)
->>>>>>> 0b1a938a
       eslint:
         specifier: ^8.56.0
         version: 8.57.1
@@ -975,173 +953,11 @@
   '@dabh/diagnostics@2.0.3':
     resolution: {integrity: sha512-hrlQOIi7hAfzsMqlGSFyVucrx38O+j6wiGOf//H2ecvIEqYN4ADBSS2iLMh5UFyDunCNniUIPk/q3riFv45xRA==}
 
-<<<<<<< HEAD
-  '@emnapi/core@1.5.0':
-    resolution: {integrity: sha512-sbP8GzB1WDzacS8fgNPpHlp6C9VZe+SJP3F90W9rLemaQj2PzIuTEl1qDOYQf58YIpyjViI24y9aPWCjEzY2cg==}
-
-  '@emnapi/runtime@1.5.0':
-    resolution: {integrity: sha512-97/BJ3iXHww3djw6hYIfErCZFee7qCtrneuLa20UXFCOTCfBM2cvQHjWJ2EG0s0MtdNwInarqCTz35i4wWXHsQ==}
-
-  '@emnapi/wasi-threads@1.1.0':
-    resolution: {integrity: sha512-WI0DdZ8xFSbgMjR1sFsKABJ/C5OnRrjT06JXbZKexJGrDuPTzZdDYfFlsgcCXCyf+suG5QU2e/y1Wo2V/OapLQ==}
-
-  '@endur/sdk@https://codeload.github.com/Endur-fi/endur-sdk-ts/tar.gz/64559089fabc626abc530b96e380781fe6b59d99':
-    resolution: {tarball: https://codeload.github.com/Endur-fi/endur-sdk-ts/tar.gz/64559089fabc626abc530b96e380781fe6b59d99}
-    version: 1.0.0
-    engines: {node: '>=18.0.0'}
-    peerDependencies:
-      '@apollo/client': 3.13.8
-      react: 19.1.0
-      react-dom: 19.1.0
-      starknet: 7.6.4
-
-  '@esbuild/aix-ppc64@0.21.5':
-    resolution: {integrity: sha512-1SDgH6ZSPTlggy1yI6+Dbkiz8xzpHJEVAlF/AM1tHPLsf5STom9rwtjE4hKAF20FfXXNTFqEYXyJNWh1GiZedQ==}
-    engines: {node: '>=12'}
-    cpu: [ppc64]
-    os: [aix]
-
-  '@esbuild/android-arm64@0.21.5':
-    resolution: {integrity: sha512-c0uX9VAUBQ7dTDCjq+wdyGLowMdtR/GoC2U5IYk/7D1H1JYC0qseD7+11iMP2mRLN9RcCMRcjC4YMclCzGwS/A==}
-    engines: {node: '>=12'}
-    cpu: [arm64]
-    os: [android]
-
-  '@esbuild/android-arm@0.21.5':
-    resolution: {integrity: sha512-vCPvzSjpPHEi1siZdlvAlsPxXl7WbOVUBBAowWug4rJHb68Ox8KualB+1ocNvT5fjv6wpkX6o/iEpbDrf68zcg==}
-    engines: {node: '>=12'}
-    cpu: [arm]
-    os: [android]
-
-  '@esbuild/android-x64@0.21.5':
-    resolution: {integrity: sha512-D7aPRUUNHRBwHxzxRvp856rjUHRFW1SdQATKXH2hqA0kAZb1hKmi02OpYRacl0TxIGz/ZmXWlbZgjwWYaCakTA==}
-    engines: {node: '>=12'}
-    cpu: [x64]
-    os: [android]
-
-  '@esbuild/darwin-arm64@0.21.5':
-    resolution: {integrity: sha512-DwqXqZyuk5AiWWf3UfLiRDJ5EDd49zg6O9wclZ7kUMv2WRFr4HKjXp/5t8JZ11QbQfUS6/cRCKGwYhtNAY88kQ==}
-    engines: {node: '>=12'}
-    cpu: [arm64]
-    os: [darwin]
-
-  '@esbuild/darwin-x64@0.21.5':
-    resolution: {integrity: sha512-se/JjF8NlmKVG4kNIuyWMV/22ZaerB+qaSi5MdrXtd6R08kvs2qCN4C09miupktDitvh8jRFflwGFBQcxZRjbw==}
-    engines: {node: '>=12'}
-    cpu: [x64]
-    os: [darwin]
-
-  '@esbuild/freebsd-arm64@0.21.5':
-    resolution: {integrity: sha512-5JcRxxRDUJLX8JXp/wcBCy3pENnCgBR9bN6JsY4OmhfUtIHe3ZW0mawA7+RDAcMLrMIZaf03NlQiX9DGyB8h4g==}
-    engines: {node: '>=12'}
-    cpu: [arm64]
-    os: [freebsd]
-
-  '@esbuild/freebsd-x64@0.21.5':
-    resolution: {integrity: sha512-J95kNBj1zkbMXtHVH29bBriQygMXqoVQOQYA+ISs0/2l3T9/kj42ow2mpqerRBxDJnmkUDCaQT/dfNXWX/ZZCQ==}
-    engines: {node: '>=12'}
-    cpu: [x64]
-    os: [freebsd]
-
-  '@esbuild/linux-arm64@0.21.5':
-    resolution: {integrity: sha512-ibKvmyYzKsBeX8d8I7MH/TMfWDXBF3db4qM6sy+7re0YXya+K1cem3on9XgdT2EQGMu4hQyZhan7TeQ8XkGp4Q==}
-    engines: {node: '>=12'}
-    cpu: [arm64]
-    os: [linux]
-
-  '@esbuild/linux-arm@0.21.5':
-    resolution: {integrity: sha512-bPb5AHZtbeNGjCKVZ9UGqGwo8EUu4cLq68E95A53KlxAPRmUyYv2D6F0uUI65XisGOL1hBP5mTronbgo+0bFcA==}
-    engines: {node: '>=12'}
-    cpu: [arm]
-    os: [linux]
-
-  '@esbuild/linux-ia32@0.21.5':
-    resolution: {integrity: sha512-YvjXDqLRqPDl2dvRODYmmhz4rPeVKYvppfGYKSNGdyZkA01046pLWyRKKI3ax8fbJoK5QbxblURkwK/MWY18Tg==}
-    engines: {node: '>=12'}
-    cpu: [ia32]
-    os: [linux]
-
-  '@esbuild/linux-loong64@0.21.5':
-    resolution: {integrity: sha512-uHf1BmMG8qEvzdrzAqg2SIG/02+4/DHB6a9Kbya0XDvwDEKCoC8ZRWI5JJvNdUjtciBGFQ5PuBlpEOXQj+JQSg==}
-    engines: {node: '>=12'}
-    cpu: [loong64]
-    os: [linux]
-
-  '@esbuild/linux-mips64el@0.21.5':
-    resolution: {integrity: sha512-IajOmO+KJK23bj52dFSNCMsz1QP1DqM6cwLUv3W1QwyxkyIWecfafnI555fvSGqEKwjMXVLokcV5ygHW5b3Jbg==}
-    engines: {node: '>=12'}
-    cpu: [mips64el]
-    os: [linux]
-
-  '@esbuild/linux-ppc64@0.21.5':
-    resolution: {integrity: sha512-1hHV/Z4OEfMwpLO8rp7CvlhBDnjsC3CttJXIhBi+5Aj5r+MBvy4egg7wCbe//hSsT+RvDAG7s81tAvpL2XAE4w==}
-    engines: {node: '>=12'}
-    cpu: [ppc64]
-    os: [linux]
-
-  '@esbuild/linux-riscv64@0.21.5':
-    resolution: {integrity: sha512-2HdXDMd9GMgTGrPWnJzP2ALSokE/0O5HhTUvWIbD3YdjME8JwvSCnNGBnTThKGEB91OZhzrJ4qIIxk/SBmyDDA==}
-    engines: {node: '>=12'}
-    cpu: [riscv64]
-    os: [linux]
-
-  '@esbuild/linux-s390x@0.21.5':
-    resolution: {integrity: sha512-zus5sxzqBJD3eXxwvjN1yQkRepANgxE9lgOW2qLnmr8ikMTphkjgXu1HR01K4FJg8h1kEEDAqDcZQtbrRnB41A==}
-    engines: {node: '>=12'}
-    cpu: [s390x]
-    os: [linux]
-
-  '@esbuild/linux-x64@0.21.5':
-    resolution: {integrity: sha512-1rYdTpyv03iycF1+BhzrzQJCdOuAOtaqHTWJZCWvijKD2N5Xu0TtVC8/+1faWqcP9iBCWOmjmhoH94dH82BxPQ==}
-    engines: {node: '>=12'}
-    cpu: [x64]
-    os: [linux]
-
-  '@esbuild/netbsd-x64@0.21.5':
-    resolution: {integrity: sha512-Woi2MXzXjMULccIwMnLciyZH4nCIMpWQAs049KEeMvOcNADVxo0UBIQPfSmxB3CWKedngg7sWZdLvLczpe0tLg==}
-    engines: {node: '>=12'}
-    cpu: [x64]
-    os: [netbsd]
-
-  '@esbuild/openbsd-x64@0.21.5':
-    resolution: {integrity: sha512-HLNNw99xsvx12lFBUwoT8EVCsSvRNDVxNpjZ7bPn947b8gJPzeHWyNVhFsaerc0n3TsbOINvRP2byTZ5LKezow==}
-    engines: {node: '>=12'}
-    cpu: [x64]
-    os: [openbsd]
-
-  '@esbuild/sunos-x64@0.21.5':
-    resolution: {integrity: sha512-6+gjmFpfy0BHU5Tpptkuh8+uw3mnrvgs+dSPQXQOv3ekbordwnzTVEb4qnIvQcYXq6gzkyTnoZ9dZG+D4garKg==}
-    engines: {node: '>=12'}
-    cpu: [x64]
-    os: [sunos]
-
-  '@esbuild/win32-arm64@0.21.5':
-    resolution: {integrity: sha512-Z0gOTd75VvXqyq7nsl93zwahcTROgqvuAcYDUr+vOv8uHhNSKROyU961kgtCD1e95IqPKSQKH7tBTslnS3tA8A==}
-    engines: {node: '>=12'}
-    cpu: [arm64]
-    os: [win32]
-
-  '@esbuild/win32-ia32@0.21.5':
-    resolution: {integrity: sha512-SWXFF1CL2RVNMaVs+BBClwtfZSvDgtL//G/smwAc5oVK/UPu2Gu9tIaRgFmYFFKrmg3SyAjSrElf0TiJ1v8fYA==}
-    engines: {node: '>=12'}
-    cpu: [ia32]
-    os: [win32]
-
-  '@esbuild/win32-x64@0.21.5':
-    resolution: {integrity: sha512-tQd/1efJuzPC6rCFwEvLtci/xNFcTZknmXs98FYDfGE4wP9ClFV98nyKrzJKVPMhdDnjzLhdUyMX4PsQAPjwIw==}
-    engines: {node: '>=12'}
-    cpu: [x64]
-    os: [win32]
-
-  '@eslint-community/eslint-utils@4.7.0':
-    resolution: {integrity: sha512-dyybb3AcajC7uha6CvhdVRJqaKyn7w2YKqKyAN37NKYgZT36w+iRb0Dymmc5qEJ549c/S31cMMSFd75bteCpCw==}
-=======
   '@ericnordelo/strk-merkle-tree@1.0.0':
     resolution: {integrity: sha512-iKY8uZ84W6pOzUrq09QHb+jRU7LcB8b/h2kpmX1gEVVsGrQI84xqTjVQCyU2Pzl7h8loc3SL835yMUKdoXWjrQ==}
 
   '@eslint-community/eslint-utils@4.8.0':
     resolution: {integrity: sha512-MJQFqrZgcW0UNYLGOuQpey/oTN59vyWwplvCGZztn1cKz9agZPPYpJB7h2OMmuu7VLqkvEjN8feFZJmxNF9D+Q==}
->>>>>>> 0b1a938a
     engines: {node: ^12.22.0 || ^14.17.0 || >=16.0.0}
     peerDependencies:
       eslint: ^6.0.0 || ^7.0.0 || >=8.0.0
@@ -1491,17 +1307,8 @@
     resolution: {integrity: sha512-UTMhXK9SeDhFJVrHeUJ5uZlI6ajXg10O6Ddocf9S6GjbSBVZsJo88HzKwXznNfGpMTRDyJkqMjNDPYgf0qFWnw==}
     engines: {node: ^14.21.3 || >=16}
 
-<<<<<<< HEAD
-  '@noble/curves@1.9.1':
-    resolution: {integrity: sha512-k11yZxZg+t+gWvBbIswW0yoJlu8cHOC7dhunwOzoWH/mXGBiYyR4YY6hAEK/3EUs4UpB8la1RfdRpeGsFHkWsA==}
-    engines: {node: ^14.21.3 || >=16}
-
-  '@noble/curves@1.9.6':
-    resolution: {integrity: sha512-GIKz/j99FRthB8icyJQA51E8Uk5hXmdyThjgQXRKiv9h0zeRlzSCLIzFw6K1LotZ3XuB7yzlf76qk7uBmTdFqA==}
-=======
   '@noble/curves@1.9.7':
     resolution: {integrity: sha512-gbKGcRUYIjA3/zCCNaWDciTMFI0dCkvou3TL8Zmy5Nc7sJ47a0jtOeZoTaMxkuqRo9cRhjOdZJXegxYE5FN/xw==}
->>>>>>> 0b1a938a
     engines: {node: ^14.21.3 || >=16}
 
   '@noble/curves@2.0.0':
@@ -3638,15 +3445,8 @@
   isexe@2.0.0:
     resolution: {integrity: sha512-RHxMLp9lnKHGHRng9QFhRCMbYAcVpn69smSGcq3f36xjgVVWThj4qqLbTLlq7Ssj8B+fIQ1EuCEGI2lKsyQeIw==}
 
-<<<<<<< HEAD
-  isows@1.0.7:
-    resolution: {integrity: sha512-I1fSfDCZL5P0v33sVqeTDSpcstAg/N+wF5HS033mogOVIp4B+oHC7oOCsA3axAbBSGTJ8QubbNmnIRN/h8U7hg==}
-    peerDependencies:
-      ws: '*'
-=======
   isomorphic-fetch@3.0.0:
     resolution: {integrity: sha512-qvUtwJ3j6qwsF3jLxkZ72qCgjMysPzDfeV240JHiGZsANBYd+EEuu35v7dfrJ9Up0Ak07D7GGSkGhCHTqg/5wA==}
->>>>>>> 0b1a938a
 
   isstream@0.1.2:
     resolution: {integrity: sha512-Yljz7ffyPbrLpLngrMtZ7NduUgVvi6wG9RJ9IUcyCd59YQ911PBJphODUcbOVbqYfxe1wuYf/LJ8PauMRwsM/g==}
@@ -3808,18 +3608,8 @@
       node-notifier:
         optional: true
 
-<<<<<<< HEAD
-  jiti@1.21.7:
-    resolution: {integrity: sha512-/imKNG4EbWNrVjoNC/1H5/9GFy+tqjGBHCaSsN+P2RnPqjsLmv6UD3Ej+Kj8nBWaRAwyk7kK5ZUc+OEatnTR3A==}
-    hasBin: true
-
-  jiti@2.5.1:
-    resolution: {integrity: sha512-twQoecYPiVA5K/h6SxtORw/Bs3ar+mLUtoPSc7iMXzQzK8d7eJ/R09wmTwAjiamETn1cXYPGfNnu7DMoHgu12w==}
-    hasBin: true
-=======
   js-sha3@0.8.0:
     resolution: {integrity: sha512-gF1cRrHhIzNfToc802P800N8PpXS+evLLXfsVpowqmAFR9uwbi89WvXg2QspOmXL8QL86J4T1EpFu+yUkwJY3Q==}
->>>>>>> 0b1a938a
 
   js-tokens@4.0.0:
     resolution: {integrity: sha512-RdJUflcE3cUzKiMqQgsCu06FPu9UdIJO0beYbPhHN4k6apgJtifcoCtT9bcxOpYBtpD2kCM6Sbzg4CausW/PKQ==}
@@ -4042,17 +3832,11 @@
     resolution: {integrity: sha512-OqbOk5oEQeAZ8WXWydlu9HJjz9WVdEIvamMCcXmuqUYjTknH/sqsWvhQ3vgwKFRR1HpjvNBKQ37nbJgYzGqGcg==}
     engines: {node: '>=6'}
 
-<<<<<<< HEAD
-  mimic-fn@4.0.0:
-    resolution: {integrity: sha512-vqiC06CuhBTUdZH+RYl8sFrL096vA45Ok5ISO6sE/Mr1jRbGH4Csnhi8f3wKVl7x8mO4Au7Ir9D3Oyv1VYMFJw==}
-    engines: {node: '>=12'}
-=======
   minimalistic-assert@1.0.1:
     resolution: {integrity: sha512-UtJcAD4yEaGtjPezWuO9wC4nwUnVH/8/Im3yEHQP4b67cXlD/Qr9hdITCU1xDbSEXg2XKNaP8jsReV7vQd00/A==}
 
   minimalistic-crypto-utils@1.0.1:
     resolution: {integrity: sha512-JIYlbt6g8i5jKfJ3xz7rF0LXmv2TkDxBLUkiBeZ7bAx4GnnNMr8xFpGnOxn6GhTEHx3SjRrZEoU+j04prX1ktg==}
->>>>>>> 0b1a938a
 
   minimatch@3.1.2:
     resolution: {integrity: sha512-J7p63hRiAjw1NDEww1W7i37+ByIrOWO5XQQAzZ3VOcL0PNybwpfmV/N05zFAzwQ9USyEcX6t3UO+K5aqBQOIHw==}
@@ -4172,17 +3956,8 @@
     resolution: {integrity: sha512-S48WzZW777zhNIrn7gxOlISNAqi9ZC/uQFnRdbeIHhZhCA6UqpkOT8T1G7BvfdgP4Er8gF4sUbaS0i7QvIfCWw==}
     engines: {node: '>=8'}
 
-<<<<<<< HEAD
-  npm-run-path@5.3.0:
-    resolution: {integrity: sha512-ppwTtiJZq0O/ai0z7yfudtBpWIoxM8yE6nHi1X47eFR2EWORqfbu6CnPlNsjeN683eT0qG6H/Pyf9fCcvjnnnQ==}
-    engines: {node: ^12.20.0 || ^14.13.1 || >=16.0.0}
-
-  npm@11.5.2:
-    resolution: {integrity: sha512-qsEkHPw/Qdw4eA1kKVxsa5F6QeJCiLM1GaexGt/FpUpfiBxkLXVXIVtscOAeVWVe17pmYwD9Aji8dfsXR4r68w==}
-=======
   npm@11.6.0:
     resolution: {integrity: sha512-d/P7DbvYgYNde9Ehfeq99+13/E7E82PfZPw8uYZASr9sQ3ZhBBCA9cXSJRA1COfJ6jDLJ0K36UJnXQWhCvLXuQ==}
->>>>>>> 0b1a938a
     engines: {node: ^20.17.0 || >=22.9.0}
     hasBin: true
     bundledDependencies:
@@ -4595,16 +4370,8 @@
     resolution: {integrity: sha512-8zGqypfENjCIqGhgXToC8aB2r7YrBX+AQAfIPs/Mlk+BtPTztOvTS01NRW/3Eh60J+a48lt8qsCzirQ6loCVfA==}
     engines: {node: '>= 0.8'}
 
-<<<<<<< HEAD
-  rc9@2.1.2:
-    resolution: {integrity: sha512-btXCnMmRIBINM2LDZoEmOogIZU7Qe7zn4BpomSKZ/ykbLObuBdvG+mFq11DL6fjH1DRwHhrlgtYWG96bJiC7Cg==}
-
-  react-dom@19.1.0:
-    resolution: {integrity: sha512-Xs1hdnE+DyKgeHJeJznQmYMIBG3TKIHJJT95Q58nHLSrElKlGQqDTR2HQ9fx5CN/Gk6Vh/kupBTDLU11/nDk/g==}
-=======
   react-dom@19.1.1:
     resolution: {integrity: sha512-Dlq/5LAZgF0Gaz6yiqZCf6VCcZs1ghAJyrsu84Q/GT0gV+mCxbfmKNoGRKBYMJ8IEdGPqu49YWXD02GCknEDkw==}
->>>>>>> 0b1a938a
     peerDependencies:
       react: ^19.1.1
 
@@ -5477,13 +5244,8 @@
   webidl-conversions@3.0.1:
     resolution: {integrity: sha512-2JAn3z8AR6rjK8Sm8orRC0h/bcl/DqL7tRPdGZ4I1CjdF+EaMLmYxBHyXuKL849eucPFhvBoxMsflfOb8kxaeQ==}
 
-<<<<<<< HEAD
-  webpack-virtual-modules@0.6.2:
-    resolution: {integrity: sha512-66/V2i5hQanC51vBQKPH4aI8NMAcBW59FVBs+rC7eGHupMyfn34q7rZIE+ETlJ+XTevqfUhVVBgSUNSW2flEUQ==}
-=======
   whatwg-fetch@3.6.20:
     resolution: {integrity: sha512-EqhiFU6daOA8kpjOWTL0olhVOF3i7OrFzSYiGsEMB8GcXS+RrzauAERX65xMeNWVqxA6HXH2m69Z9LaKKdisfg==}
->>>>>>> 0b1a938a
 
   whatwg-mimetype@3.0.0:
     resolution: {integrity: sha512-nt+N2dzIutVRxARx1nghPKGv1xHikU7HKdfafKkLNLindmPU/ch3U31NOCGGA/dmPcmb1VlofO0vnKAcsm0o/Q==}
@@ -5602,17 +5364,8 @@
     resolution: {integrity: sha512-rVksvsnNCdJ/ohGc6xgPwyN8eheCxsiLM8mxuE/t/mOVqJewPuO1miLpTHQiRgTKCLexL4MeAFVagts7HmNZ2Q==}
     engines: {node: '>=10'}
 
-<<<<<<< HEAD
-  yocto-queue@1.2.1:
-    resolution: {integrity: sha512-AyeEbWOu/TAXdxlV9wmGcR0+yh2j3vYPGOECcIj2S7MkrLyC7ne+oye2BKTItt0ii2PHk4cDy+95+LshzbXnGg==}
-    engines: {node: '>=12.20'}
-
-  yoctocolors-cjs@2.1.2:
-    resolution: {integrity: sha512-cYVsTjKl8b+FrnidjibDWskAv7UKOfcwaVZdp/it9n1s9fU3IkgDbhdIRKCW4JDsAlECJY0ytoVPT3sK6kideA==}
-=======
   yoctocolors-cjs@2.1.3:
     resolution: {integrity: sha512-U/PBtDf35ff0D8X8D0jfdzHYEPFxAI7jJlxZXwCSez5M3190m+QobIfh+sWDWSHMCWWJN2AWamkegn6vr6YBTw==}
->>>>>>> 0b1a938a
     engines: {node: '>=18'}
 
   zen-observable-ts@1.2.5:
@@ -5637,20 +5390,11 @@
 
   '@apibara/indexer@2.1.0-beta.39(typescript@5.4.5)(vitest@1.6.1(@types/node@24.2.1))(zod@3.25.76)':
     dependencies:
-      '@apibara/protocol': 2.1.0-beta.39(typescript@5.4.5)(zod@3.25.76)
-      '@opentelemetry/api': 1.9.0
-      ci-info: 4.3.0
-      consola: 3.4.2
-      hookable: 5.5.3
-      klona: 2.0.6
-      nice-grpc: 2.1.12
-      unctx: 2.4.1
-      vitest: 1.6.1(@types/node@24.2.1)
-    transitivePeerDependencies:
-      - bufferutil
-      - typescript
-      - utf-8-validate
-      - zod
+      '@grpc/grpc-js': 1.13.4
+      '@grpc/proto-loader': 0.7.15
+      google-protobuf: 3.21.4
+      long: 5.3.2
+      protobufjs: 7.5.4
 
   '@apibara/plugin-drizzle@2.1.0-beta.39(drizzle-orm@0.44.5(@opentelemetry/api@1.9.0)(@prisma/client@5.22.0(prisma@5.22.0))(pg@8.16.3)(prisma@5.22.0))(pg@8.16.3)(typescript@5.4.5)(vitest@1.6.1(@types/node@24.2.1))(zod@3.25.76)':
     dependencies:
@@ -5671,37 +5415,7 @@
     dependencies:
       consola: 3.4.2
       long: 5.3.2
-<<<<<<< HEAD
-      nice-grpc: 2.1.12
-      nice-grpc-common: 2.0.2
-      protobufjs: 7.5.3
-      viem: 2.37.4(typescript@5.4.5)(zod@3.25.76)
-    transitivePeerDependencies:
-      - bufferutil
-      - typescript
-      - utf-8-validate
-      - zod
-=======
       protobufjs: 7.5.4
->>>>>>> 0b1a938a
-
-  '@apibara/starknet@2.1.0-beta.39(typescript@5.4.5)(zod@3.25.76)':
-    dependencies:
-      '@apibara/protocol': 2.1.0-beta.39(typescript@5.4.5)(zod@3.25.76)
-      '@scure/starknet': 1.1.2
-      abi-wan-kanabi: 2.2.4
-      long: 5.3.2
-<<<<<<< HEAD
-      nice-grpc-common: 2.0.2
-      protobufjs: 7.5.3
-    transitivePeerDependencies:
-      - bufferutil
-      - typescript
-      - utf-8-validate
-      - zod
-=======
-      protobufjs: 7.5.4
->>>>>>> 0b1a938a
 
   '@apollo/cache-control-types@1.0.3(graphql@16.9.0)':
     dependencies:
@@ -6651,27 +6365,7 @@
       enabled: 2.0.0
       kuler: 2.0.0
 
-<<<<<<< HEAD
-  '@emnapi/core@1.5.0':
-    dependencies:
-      '@emnapi/wasi-threads': 1.1.0
-      tslib: 2.8.1
-    optional: true
-
-  '@emnapi/runtime@1.5.0':
-    dependencies:
-      tslib: 2.8.1
-    optional: true
-
-  '@emnapi/wasi-threads@1.1.0':
-    dependencies:
-      tslib: 2.8.1
-    optional: true
-
-  '@endur/sdk@https://codeload.github.com/Endur-fi/endur-sdk-ts/tar.gz/64559089fabc626abc530b96e380781fe6b59d99(@apollo/client@3.13.8(graphql@16.9.0)(react-dom@19.1.0(react@19.1.0))(react@19.1.0))(react-dom@19.1.0(react@19.1.0))(react@19.1.0)(starknet@7.6.4)':
-=======
   '@ericnordelo/strk-merkle-tree@1.0.0':
->>>>>>> 0b1a938a
     dependencies:
       '@ethersproject/abi': 5.8.0
       '@ethersproject/bytes': 5.8.0
@@ -6681,80 +6375,7 @@
     transitivePeerDependencies:
       - encoding
 
-<<<<<<< HEAD
-  '@esbuild/aix-ppc64@0.21.5':
-    optional: true
-
-  '@esbuild/android-arm64@0.21.5':
-    optional: true
-
-  '@esbuild/android-arm@0.21.5':
-    optional: true
-
-  '@esbuild/android-x64@0.21.5':
-    optional: true
-
-  '@esbuild/darwin-arm64@0.21.5':
-    optional: true
-
-  '@esbuild/darwin-x64@0.21.5':
-    optional: true
-
-  '@esbuild/freebsd-arm64@0.21.5':
-    optional: true
-
-  '@esbuild/freebsd-x64@0.21.5':
-    optional: true
-
-  '@esbuild/linux-arm64@0.21.5':
-    optional: true
-
-  '@esbuild/linux-arm@0.21.5':
-    optional: true
-
-  '@esbuild/linux-ia32@0.21.5':
-    optional: true
-
-  '@esbuild/linux-loong64@0.21.5':
-    optional: true
-
-  '@esbuild/linux-mips64el@0.21.5':
-    optional: true
-
-  '@esbuild/linux-ppc64@0.21.5':
-    optional: true
-
-  '@esbuild/linux-riscv64@0.21.5':
-    optional: true
-
-  '@esbuild/linux-s390x@0.21.5':
-    optional: true
-
-  '@esbuild/linux-x64@0.21.5':
-    optional: true
-
-  '@esbuild/netbsd-x64@0.21.5':
-    optional: true
-
-  '@esbuild/openbsd-x64@0.21.5':
-    optional: true
-
-  '@esbuild/sunos-x64@0.21.5':
-    optional: true
-
-  '@esbuild/win32-arm64@0.21.5':
-    optional: true
-
-  '@esbuild/win32-ia32@0.21.5':
-    optional: true
-
-  '@esbuild/win32-x64@0.21.5':
-    optional: true
-
-  '@eslint-community/eslint-utils@4.7.0(eslint@8.57.1)':
-=======
   '@eslint-community/eslint-utils@4.8.0(eslint@8.57.1)':
->>>>>>> 0b1a938a
     dependencies:
       eslint: 8.57.1
       eslint-visitor-keys: 3.4.3
@@ -7328,15 +6949,7 @@
     dependencies:
       '@noble/hashes': 1.6.0
 
-<<<<<<< HEAD
-  '@noble/curves@1.9.1':
-    dependencies:
-      '@noble/hashes': 1.8.0
-
-  '@noble/curves@1.9.6':
-=======
   '@noble/curves@1.9.7':
->>>>>>> 0b1a938a
     dependencies:
       '@noble/hashes': 1.8.0
 
@@ -9745,18 +9358,12 @@
 
   isexe@2.0.0: {}
 
-<<<<<<< HEAD
-  isows@1.0.7(ws@8.18.3):
-    dependencies:
-      ws: 8.18.3
-=======
   isomorphic-fetch@3.0.0:
     dependencies:
       node-fetch: 2.7.0
       whatwg-fetch: 3.6.20
     transitivePeerDependencies:
       - encoding
->>>>>>> 0b1a938a
 
   isstream@0.1.2: {}
 
@@ -10112,13 +9719,7 @@
       - supports-color
       - ts-node
 
-<<<<<<< HEAD
-  jiti@1.21.7: {}
-
-  jiti@2.5.1: {}
-=======
   js-sha3@0.8.0: {}
->>>>>>> 0b1a938a
 
   js-tokens@4.0.0: {}
 
@@ -10301,13 +9902,9 @@
 
   mimic-fn@2.1.0: {}
 
-<<<<<<< HEAD
-  mimic-fn@4.0.0: {}
-=======
   minimalistic-assert@1.0.1: {}
 
   minimalistic-crypto-utils@1.0.1: {}
->>>>>>> 0b1a938a
 
   minimatch@3.1.2:
     dependencies:
@@ -10418,15 +10015,7 @@
     dependencies:
       path-key: 3.1.1
 
-<<<<<<< HEAD
-  npm-run-path@5.3.0:
-    dependencies:
-      path-key: 4.0.0
-
-  npm@11.5.2: {}
-=======
   npm@11.6.0: {}
->>>>>>> 0b1a938a
 
   nypm@0.5.4:
     dependencies:
@@ -10773,16 +10362,7 @@
       iconv-lite: 0.4.24
       unpipe: 1.0.0
 
-<<<<<<< HEAD
-  rc9@2.1.2:
-    dependencies:
-      defu: 6.1.4
-      destr: 2.0.5
-
-  react-dom@19.1.0(react@19.1.0):
-=======
   react-dom@19.1.1(react@19.1.1):
->>>>>>> 0b1a938a
     dependencies:
       react: 19.1.1
       scheduler: 0.26.0
@@ -11439,16 +11019,7 @@
       '@ts-morph/common': 0.24.0
       code-block-writer: 13.0.3
 
-<<<<<<< HEAD
-  ts-morph@25.0.1:
-    dependencies:
-      '@ts-morph/common': 0.26.1
-      code-block-writer: 13.0.3
-
-  ts-node@10.9.2(@types/node@24.2.1)(typescript@5.4.5):
-=======
   ts-node@10.9.2(@types/node@24.3.1)(typescript@5.4.5):
->>>>>>> 0b1a938a
     dependencies:
       '@cspotcode/source-map-support': 0.8.1
       '@tsconfig/node10': 1.0.11
@@ -11632,31 +11203,7 @@
 
   unpipe@1.0.0: {}
 
-<<<<<<< HEAD
-  unplugin@2.3.10:
-    dependencies:
-      '@jridgewell/remapping': 2.3.5
-      acorn: 8.15.0
-      picomatch: 4.0.3
-      webpack-virtual-modules: 0.6.2
-
-  untyped@1.5.2:
-    dependencies:
-      '@babel/core': 7.28.0
-      '@babel/standalone': 7.28.4
-      '@babel/types': 7.28.2
-      citty: 0.1.6
-      defu: 6.1.4
-      jiti: 2.5.1
-      knitwork: 1.2.0
-      scule: 1.3.0
-    transitivePeerDependencies:
-      - supports-color
-
-  update-browserslist-db@1.1.3(browserslist@4.25.2):
-=======
   update-browserslist-db@1.1.3(browserslist@4.25.4):
->>>>>>> 0b1a938a
     dependencies:
       browserslist: 4.25.4
       escalade: 3.2.0
@@ -11797,11 +11344,7 @@
 
   webidl-conversions@3.0.1: {}
 
-<<<<<<< HEAD
-  webpack-virtual-modules@0.6.2: {}
-=======
   whatwg-fetch@3.6.20: {}
->>>>>>> 0b1a938a
 
   whatwg-mimetype@3.0.0: {}
 
@@ -11931,13 +11474,7 @@
 
   yocto-queue@0.1.0: {}
 
-<<<<<<< HEAD
-  yocto-queue@1.2.1: {}
-
-  yoctocolors-cjs@2.1.2: {}
-=======
   yoctocolors-cjs@2.1.3: {}
->>>>>>> 0b1a938a
 
   zen-observable-ts@1.2.5:
     dependencies:
